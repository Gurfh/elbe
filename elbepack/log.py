# ELBE - Debian Based Embedded Rootfilesystem Builder
# Copyright (c) 2019 Olivier Dion <dion@linutronix.de>
#
# SPDX-License-Identifier: GPL-3.0-or-later


import collections
import logging
import os
import threading
from contextlib import contextmanager

root = logging.getLogger()
root.setLevel(logging.DEBUG)
local = threading.local()
context_fmt = logging.Formatter("%(context)s%(message)s")
msgonly_fmt = logging.Formatter("%(message)s")

logging_methods = []


class LoggingQueue(collections.deque):
    def __init__(self):
        super(LoggingQueue, self).__init__(maxlen=1024)
        self.max_level = logging.NOTSET

    def note_level(self, level):
        if level > self.max_level:
            self.max_level = level


class QHandler(logging.Handler):

    queues = {}

    def __init__(self, target, *args, **kwargs):
        super(QHandler, self).__init__(*args, **kwargs)
        if target not in QHandler.queues:
            QHandler.queues[target] = LoggingQueue()
        self.Q = QHandler.queues[target]

    def emit(self, record):
        self.Q.append(self.format(record))
        self.Q.note_level(record.levelno)

    @classmethod
    def pop(cls, target):
        try:
            return cls.queues[target].popleft()
        except (IndexError, KeyError):
            return ''

    @classmethod
    def max_level(cls, target):
        try:
            return cls.queues[target].max_level
        except (IndexError, KeyError):
            return logging.NOTSET

    @classmethod
    def reset_level(cls, target):
        try:
            cls.queues[target].max_level = logging.NOTSET
        except (IndexError, KeyError):
            pass

def read_loggingQ(proj):
    return QHandler.pop(proj)


def read_maxlevel(proj):
    return QHandler.max_level(proj)

def reset_level(proj):
    QHandler.reset_level(proj)

class ThreadFilter(logging.Filter):

    def __init__(self, allowed, *args, **kwargs):
        super(ThreadFilter, self).__init__(*args, **kwargs)
        self.allowed = allowed
        self.thread = threading.current_thread().ident

    def filter(self, record):
        if hasattr(record, '_thread'):
            # Hack to fake logging for another thread
            # pylint: disable=protected-access
            thread = record._thread
        else:
            thread = record.thread
        retval = record.name in self.allowed and thread == self.thread
        if retval and not hasattr(record, 'context'):
            record.context = "[%s] " % record.levelname
        return retval


def with_list(func):
    def wrapper(_list):
        if not isinstance(_list, list):
            _list = [_list]
        return func(_list)
    return wrapper


def logging_method(name):
    def decorator(func):
        def wrapper(*args, **kwargs):
            for handlers in func(*args, **kwargs):
                for h in handlers:
                    local.handlers.append(h)
                    root.addHandler(h)
        logging_methods.append((name, wrapper))
        return wrapper
    return decorator


@logging_method("streams")
@with_list
def add_stream_handlers(streams):

    for stream in streams:
        out = logging.StreamHandler(stream)
        out.addFilter(ThreadFilter(['root',
                                    'log',
                                    'report',
                                    'validation',
                                    'echo',
                                    'soap']))
        out.setFormatter(context_fmt)
        yield [out]


@logging_method("projects")
@with_list
def add_project_handlers(projects):

    for proj in projects:
        validation = logging.FileHandler(os.path.join(proj, "validation.txt"))
        report = logging.FileHandler(os.path.join(proj, "elbe-report.txt"))
        log = logging.FileHandler(os.path.join(proj, "log.txt"))
        echo = QHandler(proj)
        soap = QHandler(proj)

        validation.addFilter(ThreadFilter(['validation']))
        report.addFilter(ThreadFilter(['report']))
        log.addFilter(ThreadFilter(['root', 'log', 'report', 'validation']))
        echo.addFilter(ThreadFilter(['root', 'report', 'validation']))
        soap.addFilter(ThreadFilter(['soap']))

        validation.setFormatter(msgonly_fmt)
        report.setFormatter(msgonly_fmt)
        log.setFormatter(context_fmt)
        echo.setFormatter(context_fmt)
        soap.setFormatter(context_fmt)

        yield [validation, report, log, echo, soap]


@logging_method("files")
@with_list
def add_file_handlers(files):

    for f in files:
        if f is None:
            out = logging.StreamHandler(os.sys.stdout)
        else:
            out = logging.FileHandler(f)
        out.addFilter(ThreadFilter(['root',
                                    'log',
                                    'report',
                                    'validation',
                                    'echo',
                                    'soap']))
        out.setFormatter(context_fmt)

        yield [out]


@logging_method("projectsQ")
@with_list
def add_projectQ_handlers(projects):

    for proj in projects:
        echo = QHandler(proj)
        soap = QHandler(proj)
        echo.addFilter(ThreadFilter(['root', 'report', 'validation']))
        soap.addFilter(ThreadFilter(['soap']))
        echo.setFormatter(context_fmt)
        soap.setFormatter(context_fmt)
        yield [echo, soap]


@contextmanager
def elbe_logging(*args, **kwargs):
    try:
        open_logging(*args, **kwargs)
        yield
    finally:
        close_logging()


def open_logging(targets):

    close_logging()

    for method in logging_methods:
        key = method[0]
        call = method[1]
        if key in targets:
            call(targets[key])


def close_logging():
    if hasattr(local, "handlers"):
        for h in local.handlers:
            root.removeHandler(h)
    local.handlers = []

# TODO:py3 Remove object inheritance
# pylint: disable=useless-object-inheritance
class AsyncLogging(object):

    def __init__(self, atmost, stream, block):
        self.lines = []
        self.atmost = atmost
        self.fd = None
        calling_thread = threading.current_thread().ident
        extra = {"_thread": calling_thread}
        extra["context"] = ""
        self.stream = logging.LoggerAdapter(stream, extra)
        self.block = logging.LoggerAdapter(block, extra)

    def __call__(self, r, w):
        os.close(w)
        self.fd = r
        try:
            self.run()
        finally:
            os.close(r)

    def run(self):
        rest = ""

        while True:

            buf  = os.read(self.fd, self.atmost).decode("utf-8", errors="ignore")

            # Pipe broke
            if not buf:
                break

            buf = rest + buf
            cnt = 0
            j   = 0

            # Line buffering
            for i in range(len(buf)):
                if buf[i] == '\n':
                    self.lines.append(buf[j:i])
                    cnt += 1
                    j = i + 1

            # Log the line now for echo back
            if cnt:
                self.stream.info("\n".join(self.lines[-cnt:]))

            # Keep rest for next line buffering
            rest = buf[j:]

        if self.lines:
            self.lines[-1] += rest
            self.block.info("\n".join(self.lines))

<<<<<<< HEAD
    def read(self, rest):
        buff = rest + os.read(self.fd, self.atmost)
        j = 0
        count = 0
        # pylint: disable=consider-using-enumerate
        for i in range(len(buff)):
            if buff[i] == '\n':
                self.lines.append(buff[j:i])
                count += 1
                j = i + 1
        if count:
            self.stream.info("\n".join(self.lines[-count:]))
        return buff[j:]


def async_logging(r, w, stream, block, atmost=80):
=======


def async_logging(r, w, stream, block, atmost=4096):
>>>>>>> 2d3c88a5
    t = threading.Thread(target=AsyncLogging(atmost, stream, block),
                         args=(r, w))
    t.daemon = True
    t.start()<|MERGE_RESOLUTION|>--- conflicted
+++ resolved
@@ -271,28 +271,8 @@
             self.lines[-1] += rest
             self.block.info("\n".join(self.lines))
 
-<<<<<<< HEAD
-    def read(self, rest):
-        buff = rest + os.read(self.fd, self.atmost)
-        j = 0
-        count = 0
-        # pylint: disable=consider-using-enumerate
-        for i in range(len(buff)):
-            if buff[i] == '\n':
-                self.lines.append(buff[j:i])
-                count += 1
-                j = i + 1
-        if count:
-            self.stream.info("\n".join(self.lines[-count:]))
-        return buff[j:]
-
-
-def async_logging(r, w, stream, block, atmost=80):
-=======
-
 
 def async_logging(r, w, stream, block, atmost=4096):
->>>>>>> 2d3c88a5
     t = threading.Thread(target=AsyncLogging(atmost, stream, block),
                          args=(r, w))
     t.daemon = True
