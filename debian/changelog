elbe (0.7.0~beta8) unstable; urgency=medium

<<<<<<< HEAD
  * added zedboard example
  * fixed missing kernel in various examples
  * reworked gen_update code

 -- Manuel Traut <manut@linutronix.de>  Wed, 04 Jun 2014 21:30:22 +0200
=======
  * projectmanager updated
  * new package elbe-bootup-check
  * gen_update reworked
  * added zedboard example

 -- Manuel Traut <manut@linutronix.de>  Mon, 16 Jun 2014 17:42:52 +0200
>>>>>>> b0366201

elbe (0.7.0~beta7) unstable; urgency=medium

  * fix update package generation

 -- Manuel Traut <manut@linutronix.de>  Wed, 21 May 2014 16:48:47 +0200

elbe (0.7.0~beta6) unstable; urgency=medium

  * rescue rfs example
  * avoid perl warnings
  * use qemu-elbe-user-static if available

 -- Manuel Traut <manut@linutronix.de>  Wed, 21 May 2014 11:46:45 +0200

elbe (0.7.0~beta5) unstable; urgency=medium

  * fix bug that avoids that ElbeProject.build works
  * don't require logging in 'elbe buildchroot'

 -- Manuel Traut <manut@linutronix.de>  Tue, 13 May 2014 11:18:21 +0200

elbe (0.7.0~beta4) unstable; urgency=medium

  * AsyncBuilder
  * ProjectManager
  * DB improvementes
  * use /var/cache/elbe, /var/lib/elbe instead of /opt/elbe
  * this requires at least elbe-bootstrap_1.0

 -- Manuel Traut <manut@linutronix.de>  Mon, 12 May 2014 20:35:37 +0200

elbe (0.7.0~beta3) unstable; urgency=medium

  * buildchroot: implement build of cdroms
  * introduce initvm tag
  * add man pages for all commands
  * ElbeProject class for project handling
  * basic db integration
  * various bugfixes

 -- Manuel Traut <manut@linutronix.de>  Fri, 02 May 2014 12:41:11 +0200

elbe (0.7.0~beta2) unstable; urgency=medium

  * reworked packaging again
  * elbe init should work now
  * huge number of bugfixes

 -- Manuel Traut <manut@linutronix.de>  Thu, 03 Apr 2014 16:20:19 +0200

elbe (0.7.0~beta1) unstable; urgency=medium

  * test release of elbe updated integration and buildchroot rework

 -- Manuel Traut <manut@linutronix.de>  Thu, 13 Mar 2014 11:15:51 +0100

elbe (0.6.0~wheezy) unstable; urgency=low

  * reworked debian packaging
  * bugfixes
  * sign feature

 -- Manuel Traut <manut@linutronix.de>  Tue, 28 Jan 2014 15:50:40 +0100

elbe (0.5.5~wheezy) unstable; urgency=low

  * wheezy build

 -- Manuel Traut <manut@linutronix.de>  Wed, 23 Oct 2013 11:26:27 +0200

elbe (0.5.5~squeeze) unstable; urgency=low

  * enable mount options for bydev mounts
  * fix kernel location on armhf systems
  * add elbe_version to xml schema
  * fix cdrom generation on wheezy based systems
  * enable use of local debian repositories
  * ignore 10.0.2.2 (localmachine) if proxy is used

 -- Manuel Traut <manut@linutronix.de>  Wed, 23 Oct 2013 11:20:47 +0200

elbe (0.5.4~wheezy) unstable; urgency=low

  * wheezy build

 -- Manuel Traut <manut@linutronix.de>  Tue, 01 Oct 2013 17:24:13 +0200

elbe (0.5.4~squeeze) unstable; urgency=low

  * BUGFIX dump.py crashed because of missing version.py on target
  * add dump.py output to elbe-report.txt 

 -- Manuel Traut <manut@linutronix.de>  Tue, 01 Oct 2013 17:20:53 +0200

elbe (0.5.3~wheezy) unstable; urgency=low

  * 5.3 wheezy build

 -- Manuel Traut <manut@linutronix.de>  Fri, 27 Sep 2013 17:37:47 +0200

elbe (0.5.3~squeeze) unstable; urgency=low

  * target package list support
  * version support (elbe --version, version info in report and target)
  * extract archive before and after finetuning

 -- Manuel Traut <manut@linutronix.de>  Fri, 27 Sep 2013 17:17:19 +0200

elbe (0.5.2~wheezy) unstable; urgency=low

  * build version for wheezy distribution

 -- Manuel Traut <manut@linutronix.de>  Fri, 23 Aug 2013 10:56:12 +0200

elbe (0.5.2~squeeze) unstable; urgency=low

  * build version for squeeze distribution

 -- Manuel Traut <manut@linutronix.de>  Fri, 23 Aug 2013 10:54:25 +0200

elbe (0.5.2) unstable; urgency=low

  * add compatibility code if python-apt is not availabe
      this enables elbe for platforms != debian/ubuntu
  * fix deadlock if buildenv pkg-list was used
  * add support for multiple mtd/ubivg images
  * fix some issues related to xmldefaults

 -- Manuel Traut <manut@linutronix.de>  Thu, 22 Aug 2013 09:57:15 +0200

elbe (0.5.1) unstable; urgency=low

  * fix proxy in buildchroot
  * enable huge xml files
  * fix bug in hd img creation

 -- Manuel Traut <manut@linutronix.de>  Wed, 19 Jun 2013 12:02:32 +0200

elbe (0.5) unstable; urgency=low

  * Support for Debian Wheezy
  * Small fixes for armhf
  * Improved Harddisk Image support
  * GPT Partitionlabel
  * Grub install support
  * buildchroot fixes
  * buildchroot can also build architacture defferent from host
  * changes to xml format for hd images
  * Bump of the xml schema version.
  * Many values in xml file are now optional, and deduced from buildtype.

 -- Torben Hohn <torbenh@linutronix.de>  Thu, 18 Apr 2013 12:20:05 +0200

elbe (0.4.3) unstable; urgency=low

  * documentation improvements
  * deb-buildpkg: fix for dh which ignores DH_OPTIONS
  * mkcdrom: stop using apt-move to build the cdrom. Fix non-free components
  * debian: switch from python-support to dh_python2
  * add make as debian dependency
  * Make sure xsdtoasciidoc.mako is packaged correctly
  * Add --output option to elbe-xsdtoasciidoc documentation

 -- Manuel Traut <manut@linutronix.de>  Fri, 22 Feb 2013 16:23:33 +0100

elbe (0.4.2) unstable; urgency=low

  * further documentation improvements
  * add licence informations
  * add p7zip-full dependency
  * convert tab to spaces
  * be more verbose on xml syntax errors
  * fix powerpc bootloader installations
  * improve in program help
  * update man-pages

 -- Manuel Traut <manut@linutronix.de>  Fri, 11 Jan 2013 16:42:07 +0100

elbe (0.4.1) unstable; urgency=low

  * improve documentation
  * introduce 'elbe show' command to get RFS descriptions
  * generate documentation of example xml files
  * fix minor bugs and issues (make run-con, ..)

 -- Manuel Traut <manut@linutronix.de>  Mon, 10 Dec 2012 10:52:12 +0100

elbe (0.4.0) unstable; urgency=low

  * kernels and initrds are now downloaded from repos
  * improved error messages
  * building a cdrom from cdrom build is now fixed

 -- Torben Hohn <torbenh@linutronix.de>  Mon, 26 Nov 2012 12:02:42 +0100

elbe (0.3.1) unstable; urgency=low

  * improve elbe-report.txt
  * add setsel mode to xml schema
  * fix the pinning values
  * fix validation in installerbased build
  * fix several bugs in cdrom feature

 -- Manuel Traut <manut@linutronix.de>  Fri, 19 Oct 2012 17:17:26 +0200

elbe (0.3.0) unstable; urgency=low

  * Switch to new format
  * add more docs
  * adds CDROM support
  * adds elbe-report.txt
  * adds validation support

 -- Torben Hohn <torbenh@linutronix.de>  Wed, 10 Oct 2012 13:47:26 +0200

elbe (0.2.5) unstable; urgency=low

  * fix partition label support

 --  <torbenh@lxhb.hb.de>  Tue, 27 Sep 2011 17:20:02 +0200

elbe (0.2.4) unstable; urgency=low

  * fix grublegacy support

 --  <torbenh@lxhb.hb.de>  Fri, 23 Sep 2011 16:06:20 +0200

elbe (0.2.3) unstable; urgency=low

  * add diet mode
  * add SSH_PORT and SMP option to Makefile
  * fix enbase implementation of dl_kernel and chg_archive
  * fix install for empty DEST_DIR

 --  <torbenh@lxhb.hb.de>  Fri, 23 Sep 2011 11:52:17 +0200

elbe (0.2.2) unstable; urgency=low

  * fix the problem with purges being executed too late
  * add <command> tag to finetuning section

 --  <torbenh@lxhb.hb.de>  Fri, 26 Aug 2011 13:50:30 +0200

elbe (0.2.1) unstable; urgency=low

  * fix grub problems
  * fix target partitioning problems
  * add norecommend feature

 --  <torbenh@lxhb.hb.de>  Thu, 25 Aug 2011 20:43:10 +0200

elbe (0.2) unstable; urgency=low

  * Add man pages
  * elbe porcelain
  * many new features

 --  <torbenh@lxhb.hb.de>  Tue, 16 Aug 2011 20:38:56 +0200

elbe (0.1-1) unstable; urgency=low

  * Initial release

 -- Torben Hohn <torbenh@linutronix.de>  Mon, 01 Aug 2011 15:21:14 +0200<|MERGE_RESOLUTION|>--- conflicted
+++ resolved
@@ -1,19 +1,11 @@
 elbe (0.7.0~beta8) unstable; urgency=medium
 
-<<<<<<< HEAD
-  * added zedboard example
-  * fixed missing kernel in various examples
-  * reworked gen_update code
-
- -- Manuel Traut <manut@linutronix.de>  Wed, 04 Jun 2014 21:30:22 +0200
-=======
   * projectmanager updated
   * new package elbe-bootup-check
   * gen_update reworked
   * added zedboard example
 
  -- Manuel Traut <manut@linutronix.de>  Mon, 16 Jun 2014 17:42:52 +0200
->>>>>>> b0366201
 
 elbe (0.7.0~beta7) unstable; urgency=medium
 
