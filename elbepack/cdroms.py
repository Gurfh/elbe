# ELBE - Debian Based Embedded Rootfilesystem Builder
# Copyright (c) 2014-2016 Torben Hohn <torben.hohn@linutronix.de>
# Copyright (c) 2014-2015, 2017 Manuel Traut <manut@linutronix.de>
# Copyright (c) 2016 John Ogness <john.ogness@linutronix.de>
# Copyright (c) 2017 Philipp Arras <philipp.arras@linutronix.de>
#
# SPDX-License-Identifier: GPL-3.0-or-later

import os
import logging

from shutil import copyfile

from apt.package import FetchError

from elbepack.archivedir import archive_tmpfile
from elbepack.rpcaptcache import get_rpcaptcache
from elbepack.repomanager import CdromSrcRepo
from elbepack.repomanager import CdromBinRepo
from elbepack.repomanager import CdromInitRepo
from elbepack.aptpkgutils import XMLPackage
from elbepack.filesystem import Filesystem, hostfs
from elbepack.shellhelper import CommandError, do
from elbepack.isooptions import get_iso_options

CDROM_SIZE = 640 * 1000 * 1000

# pylint: disable=too-many-arguments
def add_source_pkg(repo, component, cache, pkg, version, forbid):
    if pkg in forbid:
        return
    pkg_id = "%s-%s" % (pkg, version)
    try:
<<<<<<< HEAD
        dsc = cache.download_source(pkg,
                                    '/var/cache/elbe/sources',
                                    version=version)
        repo.includedsc(dsc, components=component, force=True)
=======
        dsc = cache.download_source(pkg, version, '/var/cache/elbe/sources')
        repo.includedsc(dsc, component=component, force=True)
>>>>>>> 2d3c88a5
    except ValueError:
        logging.error("No sources for package '%s'", pkg_id)
    except FetchError:
        logging.error("Source for package '%s' could not be downloaded", pkg_id)

def mk_source_cdrom(components, codename,
                    init_codename, target,
                    cdrom_size=CDROM_SIZE, xml=None,
                    mirror='http://ftp.de.debian.org/debian'):

    # pylint: disable=too-many-arguments
    # pylint: disable=too-many-locals
    # pylint: disable=too-many-branches

    hostfs.mkdir_p('/var/cache/elbe/sources')

    repo = CdromSrcRepo(codename, init_codename,
                        os.path.join(target, "srcrepo"),
                        cdrom_size,
                        mirror)

    forbiddenPackages = []
    if xml is not None and xml.has('target/pkg-list'):
        for i in xml.node('target/pkg-list'):
            try:
                if i.tag == 'pkg' and i.et.attrib['on_src_cd'] == 'False':
                    forbiddenPackages.append(i.text('.').strip())
            except KeyError:
                pass

    for component, (rfs, cache, pkg_lst) in components.items():
        logging.info("Adding %s component", component)
        rfs.mkdir_p('/var/cache/elbe/sources')
        for pkg, version in pkg_lst:
            add_source_pkg(repo, component,
                           cache, pkg, version,
                           forbiddenPackages)

    # elbe fetch_initvm_pkgs has downloaded all sources to
    # /var/cache/elbe/sources
    # use walk_files to scan it, and add all dsc files.
    #
    # we can not just copy the source repo, like we do
    # with the bin repo, because the src cdrom can be split
    # into multiple cdroms

    initvm_repo = Filesystem('/var/cache/elbe/sources')

    for _ , dsc_real in initvm_repo.walk_files():
        if not dsc_real.endswith('.dsc'):
            continue

        repo.include_init_dsc(dsc_real, 'initvm')

    repo.finalize()

    if xml is not None:
        options = get_iso_options(xml)

        for arch_vol in xml.all('src-cdrom/archive'):
            volume_attr = arch_vol.et.get('volume')

            if volume_attr == 'all':
                volume_list = repo.volume_indexes
            else:
                volume_list = [int(v) for v in volume_attr.split(",")]
            for volume_number in volume_list:
                with archive_tmpfile(arch_vol.text(".")) as fp:
                    if volume_number in repo.volume_indexes:
                        do('tar xvfj "%s" -h -C "%s"' % (fp.name,
                                                         repo.get_volume_fs(volume_number).path))
                    else:
                        logging.warning("The src-cdrom archive's volume value "
                                        "is not contained in the actual volumes")
    else:
        options = ""

    return repo.buildiso(os.path.join(target, "src-cdrom.iso"), options=options)

def mk_binary_cdrom(rfs, arch, codename, init_codename, xml, target):
    # pylint: disable=too-many-arguments
    # pylint: disable=too-many-locals
    # pylint: disable=too-many-branches
    # pylint: disable=too-many-statements

    rfs.mkdir_p('/var/cache/elbe/binaries/added')
    rfs.mkdir_p('/var/cache/elbe/binaries/main')

    if xml is not None:
        mirror = xml.get_primary_mirror(rfs.fname("cdrom"))
    else:
        mirror = 'http://ftp.de.debian.org/debian'

    repo_path = os.path.join(target, "binrepo")
    target_repo_path = os.path.join(repo_path, 'targetrepo')

    # initvm repo has been built upon initvm creation
    # just copy it. the repo __init__() afterwards will
    # not touch the repo config, nor generate a new key.
    try:
        do('cp -av /var/cache/elbe/initvm-bin-repo "%s"' % repo_path)
    except CommandError:
        # When /var/cache/elbe/initvm-bin-repo has not been created
        # (because the initvm install was an old version or somthing,
        #  log an error, and continue with an empty directory.
        logging.exception("/var/cache/elbe/initvm-bin-repo does not exist\n"
                          "The generated CDROM will not contain initvm pkgs\n"
                          "This happened because the initvm was probably\n"
                          "generated with --skip-build-bin")

        do('mkdir -p "%s"' % repo_path)

    repo = CdromInitRepo(init_codename, repo_path, mirror)

    target_repo = CdromBinRepo(arch, codename, None,
                               target_repo_path, mirror)

    if xml is not None:
        cache = get_rpcaptcache(rfs, arch)
        for p in xml.node("debootstrappkgs"):
            pkg = XMLPackage(p, arch)
            pkg_id = "%s-%s" % (pkg.name, pkg.installed_version)
            try:
                deb = cache.download_binary(pkg.name,
                                            '/var/cache/elbe/binaries/main',
                                            pkg.installed_version)
                target_repo.includedeb(deb, 'main')
            except ValueError:
                logging.error("No package '%s'", pkg_id)
            except FetchError:
                logging.error("Package '%s' could not be downloaded", pkg_id)
            except TypeError:
                logging.error("Package '%s' missing name or version", pkg_id)

    cache = get_rpcaptcache(rfs, arch)
    pkglist = cache.get_installed_pkgs()
    for pkg in pkglist:
        pkg_id = "%s-%s" % (pkg.name, pkg.installed_version)
        try:
            deb = cache.download_binary(pkg.name,
                                        '/var/cache/elbe/binaries/added',
                                        pkg.installed_version)
            target_repo.includedeb(deb, 'added', pkg.name, True)
        except KeyError as ke:
            logging.error(str(ke))
        except ValueError:
            logging.error("No package '%s'", pkg_id)
        except FetchError:
            logging.error("Package '%s' could not be downloaded", pkg_id)
        except TypeError:
            logging.error("Package '%s' missing name or version", pkg_id)

    target_repo.finalize()

    # Mark the binary repo with the necessary Files
    # to make the installer accept this as a CDRom
    repo_fs = Filesystem(repo_path)
    repo_fs.mkdir_p(".disk")
    repo_fs.write_file(".disk/base_installable", 0o644, "main\n")
    repo_fs.write_file(".disk/base_components", 0o644, "main\n")
    repo_fs.write_file(".disk/cd_type", 0o644, "not_complete\n")
    repo_fs.write_file(".disk/info", 0o644, "elbe inst cdrom - full cd\n")
    repo_fs.symlink(".", "debian", allow_exists=True)
    repo_fs.write_file("md5sum.txt", 0o644, "")

    # write source xml onto cdrom
    xml.xml.write(repo_fs.fname('source.xml'))

    # copy initvm-cdrom.gz and vmlinuz
    copyfile('/var/cache/elbe/installer/initrd-cdrom.gz',
             repo_fs.fname('initrd-cdrom.gz'))
    copyfile('/var/cache/elbe/installer/vmlinuz',
             repo_fs.fname('vmlinuz'))

    target_repo_fs = Filesystem(target_repo_path)
    target_repo_fs.write_file(".aptignr", 0o644, "")

    return repo.buildiso(os.path.join(target, "bin-cdrom.iso"))<|MERGE_RESOLUTION|>--- conflicted
+++ resolved
@@ -31,15 +31,10 @@
         return
     pkg_id = "%s-%s" % (pkg, version)
     try:
-<<<<<<< HEAD
         dsc = cache.download_source(pkg,
-                                    '/var/cache/elbe/sources',
-                                    version=version)
+                                    version,
+                                    '/var/cache/elbe/sources')
         repo.includedsc(dsc, components=component, force=True)
-=======
-        dsc = cache.download_source(pkg, version, '/var/cache/elbe/sources')
-        repo.includedsc(dsc, component=component, force=True)
->>>>>>> 2d3c88a5
     except ValueError:
         logging.error("No sources for package '%s'", pkg_id)
     except FetchError:
