--- conflicted
+++ resolved
@@ -14,12 +14,7 @@
 import io
 import logging
 
-<<<<<<< HEAD
-from elbepack.asciidoclog import ASCIIDocLog, StdoutLog
-from elbepack.shellhelper import CommandError, system
-=======
-from elbepack.shellhelper import CommandError, do, chroot
->>>>>>> ecff15c9
+from elbepack.shellhelper import CommandError, system, do, chroot
 
 from elbepack.elbexml import (ElbeXML, NoInitvmNode,
                               ValidationError, ValidationMode)
@@ -333,7 +328,9 @@
                 except KeyError:
                     logging.exception("No Package %s", p)
                 except SystemError:
-                    logging.exception("Unable to correct problems in package %s", p)
+                    logging.exception("Unable to correct problems in "
+                                      "package %s",
+                                      p)
 
             try:
                 cache.commit()
@@ -610,29 +607,16 @@
                 self.get_rpcaptcache().is_installed(
                     'grub-efi-%s-signed' % grub_arch)):
             grub_version = 202
-<<<<<<< HEAD
             grub_fw_type.append("shimfix")
         if self.get_rpcaptcache().is_installed('grub-legacy'):
-            self.log.printo("package grub-legacy is installed, "
+            logging.warning("package grub-legacy is installed, "
                             "this is obsolete, skipping grub")
             grub_fw_type = []
         elif not grub_fw_type:
-            self.log.printo("neither package grub-pc nor grub-efi-%s-bin "
-                            "are installed, skipping grub" % grub_arch)
-
-=======
-            grub_fw_type = "efi"
-        elif self.get_rpcaptcache().is_installed('grub-legacy'):
-            logging.warning("package grub-legacy is installed, "
-                            "this is obsolete, skipping grub")
-            grub_version = 0
-            grub_fw_type = ""
-        else:
-            logging.warning("package grub-pc is not installed, skipping grub")
-            # version 0 == skip_grub
-            grub_version = 0
-            grub_fw_type = ""
->>>>>>> ecff15c9
+            logging.warning("neither package grub-pc nor grub-efi-%s-bin "
+                            "are installed, skipping grub",
+                            grub_arch)
+
         self.targetfs.part_target(self.builddir, grub_version, grub_fw_type)
 
         self.build_cdroms(build_bin, build_sources, cdrom_size)
@@ -748,17 +732,10 @@
            os.path.join(self.builddir, "pbuilder", "hooks.d"))
 
         # Run pbuilder --create
-<<<<<<< HEAD
-        self.log.do('pbuilder --create --configfile "%s" --aptconfdir "%s" '
-                    '--debootstrapopts --include="git gnupg"' % (
-                        os.path.join(self.builddir, "pbuilderrc"),
-                        os.path.join(self.builddir, "aptconfdir")))
-=======
         do('pbuilder --create --configfile "%s" --aptconfdir "%s" '
-           '--debootstrapopts --include="git gnupg2"' %
+           '--debootstrapopts --include="git gnupg"' %
            (os.path.join(self.builddir, "pbuilderrc"),
             os.path.join(self.builddir, "aptconfdir")))
->>>>>>> ecff15c9
 
     def sync_xml_to_disk(self):
         try:
