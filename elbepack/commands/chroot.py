# ELBE - Debian Based Embedded Rootfilesystem Builder
# Copyright (c) 2014-2015 Torben Hohn <torbenh@linutronix.de>
# Copyright (c) 2014 Stefan Gast <stefan.gast@linutronix.de>
# Copyright (c) 2014-2015, 2017 Manuel Traut <manut@linutronix.de>
# Copyright (c) 2017 Philipp Arras <philipp.arras@linutronix.de>
#
# SPDX-License-Identifier: GPL-3.0-or-later

from __future__ import print_function

from optparse import OptionParser
import sys
import os
import logging

from elbepack.elbeproject import ElbeProject
from elbepack.elbexml import ValidationError, ValidationMode
<<<<<<< HEAD
from elbepack.shellhelper import system, CommandError
=======
from elbepack.log import elbe_logging
>>>>>>> ecff15c9


def run_command(argv):
    oparser = OptionParser(
        usage="usage: %prog chroot [options] <builddir> [cmd]")
    oparser.add_option("--skip-validation", action="store_true",
                       dest="skip_validation", default=False,
                       help="Skip xml schema validation")
    oparser.add_option("--target", action="store_true", dest="target",
                       help="chroot into target instead of buildenv",
                       default=False)
    oparser.add_option("--buildtype", dest="buildtype",
                       help="Override the buildtype")

    (opt, args) = oparser.parse_args(argv)

    if len(args) < 1:
        print("wrong number of arguments")
        oparser.print_help()
        sys.exit(20)

    with elbe_logging({"streams":sys.stdout}):
        try:
            project = ElbeProject(args[0],
                                  override_buildtype=opt.buildtype,
                                  skip_validate=opt.skip_validation,
                                  url_validation=ValidationMode.NO_CHECK)
        except ValidationError:
            logging.exception("XML validation failed.  Bailing out")
            sys.exit(20)

        os.environ["LANG"] = "C"
        os.environ["LANGUAGE"] = "C"
        os.environ["LC_ALL"] = "C"
        # TODO: howto set env in chroot?
        os.environ["PS1"] = project.xml.text('project/name') + ': \w\$'

        cmd = "/bin/bash"

        if len(args) > 1:
            cmd = ""
            cmd2 = args[1:]
            for c in cmd2:
                cmd += (c + " ")

<<<<<<< HEAD
    if opt.target:
        try:
            with project.targetfs:
                system("/usr/sbin/chroot %s %s" % (project.targetpath, cmd))
        except CommandError as e:
            print(repr(e))
    else:
        try:
            with project.buildenv:
                system("/usr/sbin/chroot %s %s" % (project.chrootpath, cmd))
        except CommandError as e:
            print(repr(e))
=======
        if opt.target:
            with project.targetfs:
                os.system("/usr/sbin/chroot %s %s" % (project.targetpath, cmd))
        else:
            with project.buildenv:
                os.system("/usr/sbin/chroot %s %s" % (project.chrootpath, cmd))
>>>>>>> ecff15c9
<|MERGE_RESOLUTION|>--- conflicted
+++ resolved
@@ -15,11 +15,8 @@
 
 from elbepack.elbeproject import ElbeProject
 from elbepack.elbexml import ValidationError, ValidationMode
-<<<<<<< HEAD
 from elbepack.shellhelper import system, CommandError
-=======
 from elbepack.log import elbe_logging
->>>>>>> ecff15c9
 
 
 def run_command(argv):
@@ -65,24 +62,17 @@
             for c in cmd2:
                 cmd += (c + " ")
 
-<<<<<<< HEAD
-    if opt.target:
-        try:
-            with project.targetfs:
-                system("/usr/sbin/chroot %s %s" % (project.targetpath, cmd))
-        except CommandError as e:
-            print(repr(e))
-    else:
-        try:
-            with project.buildenv:
-                system("/usr/sbin/chroot %s %s" % (project.chrootpath, cmd))
-        except CommandError as e:
-            print(repr(e))
-=======
         if opt.target:
-            with project.targetfs:
-                os.system("/usr/sbin/chroot %s %s" % (project.targetpath, cmd))
+            try:
+                with project.targetfs:
+                    system("/usr/sbin/chroot %s %s" %
+                           (project.targetpath, cmd))
+            except CommandError as e:
+                print(repr(e))
         else:
-            with project.buildenv:
-                os.system("/usr/sbin/chroot %s %s" % (project.chrootpath, cmd))
->>>>>>> ecff15c9
+            try:
+                with project.buildenv:
+                    system("/usr/sbin/chroot %s %s" %
+                           (project.chrootpath, cmd))
+            except CommandError as e:
+                print(repr(e))