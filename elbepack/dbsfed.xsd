<schema xmlns="http://www.w3.org/2001/XMLSchema"
        xmlns:rfs="https://www.linutronix.de/projects/Elbe"
        xmlns:ds="http://www.w3.org/2000/09/xmldsig#"
        targetNamespace="https://www.linutronix.de/projects/Elbe"
        elementFormDefault="unqualified"
        attributeFormDefault="unqualified">

  <import namespace="http://www.w3.org/XML/1998/namespace"
	  schemaLocation="http://www.w3.org/2001/03/xml.xsd"/>

  <element name="RootFileSystem" type="rfs:RootFileSystemType">
    <annotation>
      <documentation>
        describes one elbe project. An elbe project contains the creation of a
        build environemt and the definition of a elbe target rootfilesystem.
      </documentation>
    </annotation>
   </element>

  <complexType name="RootFileSystemType">
    <annotation>
      <documentation>
      includes all subelements to define the elbe project
      </documentation>
    </annotation>
    <sequence>
      <element name="initvm" type="rfs:initvm" minOccurs="0">
        <annotation>
          <documentation>
            Configurations that are used for creating the initvm
            e.g. the definition of the used debian mirrors, suite and buildtype
          </documentation>
        </annotation>
      </element>
      <element name="project" type="rfs:project" minOccurs="0">
        <annotation>
          <documentation>
            Configurations that are used for creating the buildenvironment and
            the target rootfilesystem. e.g. the definition of the used debian
            mirrors.
          </documentation>
        </annotation>
      </element>
      <element name="target" type="rfs:target" minOccurs="0">
        <annotation>
          <documentation>
            Configurations that are used to create the target rootfilesystem
          </documentation>
        </annotation>
      </element>
      <element name="archive" type="base64Binary" minOccurs="0">
        <annotation>
          <documentation>
            tar.bz2 file that contains configuration files for the target
            rootfilesystem. To alter this node use 'elbe chg_archive' and
            to get the content of this node 'elbe get_archive'.
          </documentation>
        </annotation>
      </element>
      <element name="debootstrappkgs" type="rfs:fullpkg-list" minOccurs="0" maxOccurs="1">
        <annotation>
          <documentation>
            List of packages installed right after debootstrap
          </documentation>
        </annotation>
      </element>
      <element name="initvmpkgs" type="rfs:fullpkg-list" minOccurs="0" maxOccurs="1">
        <annotation>
          <documentation>
            List of packages installed right after debootstrap
          </documentation>
        </annotation>
      </element>
      <element name="initvm_sources_list" type="rfs:string" minOccurs="0" maxOccurs="1">
        <annotation>
          <documentation>
            apt sources list.
          </documentation>
        </annotation>
      </element>
      <element name="initvm_apt_prefs" type="rfs:string" minOccurs="0" maxOccurs="1">
        <annotation>
          <documentation>
            apt preferences list
          </documentation>
        </annotation>
      </element>
      <element name="fullpkgs" type="rfs:fullpkg-list" minOccurs="0" maxOccurs="1">
        <annotation>
          <documentation>
            List of packages with their versions installed on the RFS
          </documentation>
        </annotation>
      </element>
      <element name="sources_list" type="rfs:string" minOccurs="0" maxOccurs="1">
        <annotation>
          <documentation>
            apt sources list.
          </documentation>
        </annotation>
      </element>
      <element name="apt_prefs" type="rfs:string" minOccurs="0" maxOccurs="1">
        <annotation>
          <documentation>
            apt preferences list
          </documentation>
        </annotation>
      </element>
      <element name="elbe_version" type="rfs:string" minOccurs="0" maxOccurs="1">
        <annotation>
          <documentation>
            Elbe Version that was used in the last build of this file.
          </documentation>
        </annotation>
      </element>
    </sequence>
    <attribute name="created" type="dateTime">
      <annotation>
        <documentation>
          timestamp of creation of the xml file
        </documentation>
      </annotation>
    </attribute>
    <attribute name="revision" type="rfs:revisionNr" use="required">
      <annotation>
        <documentation>
          revision of the xml file (needs to match revision of the schema)
        </documentation>
      </annotation>
    </attribute>
    <attribute ref="xml:base"/>
  </complexType>

  <simpleType name="revisionNr">
    <annotation>
      <documentation>
      is used to decide if your elbe version is compatible
      with the given xml file
      </documentation>
    </annotation>
    <restriction base="integer">
      <minInclusive value="6" />
      <maxInclusive value="6" />
    </restriction>
  </simpleType>

  <complexType name="binary-url">
    <annotation>
      <documentation>
        e.g. "http://myhost/debian /" or "http://debian.org/debian main"
      </documentation>
    </annotation>
    <simpleContent>
      <extension base="rfs:string">
        <attribute name="pin" type="string" use="optional">
          <annotation>
            <documentation>
              Pin-Priority of packages from this source.
            </documentation>
          </annotation>
        </attribute>
        <attribute name="package" type="string" use="optional">
          <annotation>
            <documentation>
              Packages that should be pinned.
            </documentation>
          </annotation>
        </attribute>
      </extension>
    </simpleContent>
  </complexType>

  <complexType name="url">
    <annotation>
      <documentation>
      links to one additional debian mirror
      </documentation>
    </annotation>
    <sequence>
      <element name="binary" type="rfs:binary-url" minOccurs="0">
        <annotation>
          <documentation>
            e.g. "http://myhost/debian /" or "http://debian.org/debian main"
          </documentation>
        </annotation>
      </element>
      <element name="source" type="string" minOccurs="0">
        <annotation>
          <documentation>
            e.g. "http://myhost/sources /" or "http://debian.org/debian main"
          </documentation>
        </annotation>
      </element>
      <element name="key" type="rfs:string" minOccurs="0">
        <annotation>
          <documentation>
	    URL of the Public Key used to sign this Repository e.g "http://myhost/key.pub" or "http://debian.linutronix.de/elbe/elbe-repo.pub"
          </documentation>
        </annotation>
      </element>
    </sequence>
    <attribute ref="xml:base"/>
  </complexType>

  <complexType name="url-list">
    <annotation>
      <documentation>
      links to additional debian mirrors
      </documentation>
    </annotation>
    <sequence>
      <element name="url" type="rfs:url" minOccurs="0" maxOccurs="10">
        <annotation>
          <documentation>
            describes an additional debian mirror
          </documentation>
        </annotation>
      </element>
    </sequence>
    <attribute ref="xml:base"/>
  </complexType>

  <complexType name="mirror">
    <annotation>
      <documentation>
      specify main and additional debian mirrors
      </documentation>
    </annotation>
    <sequence>
      <element name="primary_host" type="rfs:string" minOccurs="0" maxOccurs="1">
        <annotation>
          <documentation>
            IP address or hostname of the primary debian mirror
            e.g. "debian.org" without a protocol or any slash
          </documentation>
        </annotation>
      </element>
      <element name="primary_path" type="rfs:string" minOccurs="0" maxOccurs="1">
        <annotation>
          <documentation>
            base path to the debian mirror on the given host
            e.g. "/debian"
          </documentation>
        </annotation>
      </element>
      <element name="primary_proto" type="rfs:string" minOccurs="0" maxOccurs="1">
        <annotation>
          <documentation>
            protocol to access the primary debian mirror
            e.g. "http" or "ftp"
          </documentation>
        </annotation>
      </element>
      <element name="primary_proxy" type="rfs:string" minOccurs="0" maxOccurs="1">
        <annotation>
          <documentation>
            proxy to access the debian mirror
            e.g. "http://me:mypass@myproxy:8080"
          </documentation>
        </annotation>
      </element>
      <element name="cdrom" type="rfs:string" minOccurs="0" maxOccurs="1">
        <annotation>
          <documentation>
            iso image of a cdrom/dvd with debian packages.
          </documentation>
        </annotation>
      </element>
      <element name="url-list" type="rfs:url-list" minOccurs="0">
        <annotation>
          <documentation>
            additional debian repositories, e.g. for own debian packages
          </documentation>
        </annotation>
      </element>
    </sequence>
    <attribute ref="xml:base"/>
  </complexType>

  <complexType name="initvm">
    <annotation>
      <documentation>
        describes settings that apply to the creation of the initvm
      </documentation>
    </annotation>
    <sequence>
      <element name="buildtype" type="rfs:string" minOccurs="0" maxOccurs="1">
        <annotation>
          <documentation>
            Default buildtype like armel, ppc, and in the future armel-virtio
          </documentation>
        </annotation>
      </element>
      <element name="mirror" type="rfs:mirror">
        <annotation>
          <documentation>
            used debian mirrors
          </documentation>
        </annotation>
      </element>
      <element name="noauth" type="rfs:string" minOccurs="0">
        <annotation>
          <documentation>
            allow installation of unsigned debian packages
          </documentation>
        </annotation>
      </element>
      <element name="preference" type="rfs:preference" minOccurs="0">
        <annotation>
          <documentation>
            used for pinning of all packages
            TODO: example?
          </documentation>
        </annotation>
      </element>
      <element name="suite" type="rfs:string">
        <annotation>
          <documentation>
            name of the debian suite that should be used to generate the initvm.
            e.g. "lenny", "squeeze", "sid", ..
          </documentation>
        </annotation>
      </element>
      <element name="pkg-list" type="rfs:pkg-list" minOccurs="0" maxOccurs="1">
        <annotation>
          <documentation>
            additional packages that are installed into the initvm.
          </documentation>
        </annotation>
      </element>
      <element name="preseed" type="rfs:preseed" minOccurs="0" maxOccurs="1">
        <annotation>
          <documentation>
            Custom preseeding Values for apt
          </documentation>
        </annotation>
      </element>
      <element name="size" type="rfs:string" minOccurs="0" maxOccurs="1">
        <annotation>
          <documentation>
            size of the virtual harddisk used to run the build environment
          </documentation>
        </annotation>
      </element>
      <element name="img" type="rfs:string" minOccurs="0" maxOccurs="1">
        <annotation>
          <documentation>
            hd image backend format: raw, qcow, vmdk, ...
          </documentation>
        </annotation>
      </element>
      <element name="portforwarding" type="rfs:portforwarding" minOccurs="0" maxOccurs="1">
        <annotation>
          <documentation>
            network ports of the buildenvironment that are forwarded to the
            host machine
          </documentation>
        </annotation>
      </element>
    </sequence>
    <attribute ref="xml:base"/>
  </complexType>

  <complexType name="project">
    <annotation>
      <documentation>
        describes elbe project settings that apply to the creation of the target
        rootfilesystem and include the definition of the build environment
      </documentation>
    </annotation>
    <sequence>
      <element name="name" type="rfs:string" minOccurs="0">
        <annotation>
          <documentation>
            name of the project this rootfilesystem is associated with
          </documentation>
        </annotation>
      </element>
      <element name="version" type="rfs:string" minOccurs="0">
        <annotation>
          <documentation>
            version of the rootfilesystem definition
          </documentation>
        </annotation>
      </element>
      <element name="description" type="rfs:string" minOccurs="0">
        <annotation>
          <documentation>
            human readable description of the project
          </documentation>
        </annotation>
      </element>
      <element name="buildtype" type="rfs:string" minOccurs="0" maxOccurs="1">
        <annotation>
          <documentation>
            Default buildtype like armel, ppc, and in the future armel-virtio
          </documentation>
        </annotation>
      </element>
      <element name="mirror" type="rfs:mirror">
        <annotation>
          <documentation>
            used debian mirrors
          </documentation>
        </annotation>
      </element>
      <element name="noauth" type="rfs:string" minOccurs="0">
        <annotation>
          <documentation>
            allow installation of unsigned debian packages
          </documentation>
        </annotation>
      </element>
      <element name="preference" type="rfs:preference" minOccurs="0">
        <annotation>
          <documentation>
            used for pinning of all packages
            TODO: example?
          </documentation>
        </annotation>
      </element>
      <element name="raw-preference" type="rfs:raw-preference" minOccurs="0" maxOccurs="unbounded">
        <annotation>
          <documentation>
            gets dedented and striped and is then written to /etc/apt/preferences
            TODO: example?
          </documentation>
        </annotation>
      </element>
      <element name="suite" type="rfs:string">
        <annotation>
          <documentation>
            name of the debian suite that should be used to generate the
            buildenvironment and the rootfilesystem.
            e.g. "lenny", "squeeze", "sid", ..
          </documentation>
        </annotation>
      </element>
      <element name="buildimage" type="rfs:buildimage" minOccurs="0">
        <annotation>
          <documentation>
            reference to the buildimage which is used to generate the
            rootfilesystem
          </documentation>
        </annotation>
      </element>
      <element name="preseed" type="rfs:preseed" minOccurs="0" maxOccurs="1">
        <annotation>
          <documentation>
            Custom preseeding Values for apt
          </documentation>
        </annotation>
      </element>
    </sequence>
    <attribute ref="xml:base"/>
  </complexType>

  <complexType name="preference">
    <annotation>
      <documentation>
        describes a global pinning of debian packages
      </documentation>
    </annotation>
    <simpleContent>
      <extension base="rfs:string">
        <attribute name="pin" type="string" use="required">
          <annotation>
            <documentation>
              TODO: format???
            </documentation>
          </annotation>
        </attribute>
      </extension>
    </simpleContent>
  </complexType>

  <complexType name="raw-preference">
    <annotation>
      <documentation>
        content is directly written to /etc/apt/preferences.
      </documentation>
    </annotation>
    <simpleContent>
      <extension base="rfs:string" />
    </simpleContent>
  </complexType>

  <complexType name="buildimage">
    <annotation>
      <documentation>
        definition of the build environment
      </documentation>
    </annotation>
    <sequence>
      <element name="arch" type="rfs:string" minOccurs="0" maxOccurs="1">
        <annotation>
          <documentation>
            architecture of the target system. e.g. "amd64", "armel", "ppc", ..
          </documentation>
        </annotation>
      </element>
      <element name="size" type="rfs:string" minOccurs="0" maxOccurs="1">
        <annotation>
          <documentation>
            size of the virtual harddisk used to run the build environment
          </documentation>
        </annotation>
      </element>
      <element name="mem" type="rfs:memory" minOccurs="0" maxOccurs="1">
        <annotation>
          <documentation>
            amount of memory mapped into the virtual build environment
          </documentation>
        </annotation>
      </element>
      <element name="interpreter" type="rfs:string" minOccurs="0" maxOccurs="1">
        <annotation>
          <documentation>
            virtual machine interpreter, e.g. "kvm", "qemu-system-arm", ...
          </documentation>
        </annotation>
      </element>
      <element name="interpreterversion" type="rfs:string" minOccurs="0" maxOccurs="1">
        <annotation>
          <documentation>
            virtual machine interpreter version, e.g. "2.8.0", "1.4.7", ...
          </documentation>
        </annotation>
      </element>
      <element name="kinitrd" type="rfs:string" minOccurs="0" maxOccurs="1">
        <annotation>
          <documentation>
            pkg name of the initrd/kernel package.
          </documentation>
        </annotation>
      </element>
      <element name="console" type="rfs:string" minOccurs="0" maxOccurs="1">
        <annotation>
          <documentation>
            serial console of the virtual machine, e.g. "ttyAMA0,115200n1"
          </documentation>
        </annotation>
      </element>
      <element name="machine" type="rfs:string" minOccurs="0" maxOccurs="1">
        <annotation>
          <documentation>
            virtual platform to host the build environment,
            e.g. "versatilepb"
          </documentation>
        </annotation>
      </element>
      <element name="NIC" type="rfs:NIC" minOccurs="0" maxOccurs="1">
        <annotation>
          <documentation>
            network interface emulation
          </documentation>
        </annotation>
      </element>
      <element name="portforwarding" type="rfs:portforwarding" minOccurs="0" maxOccurs="1">
        <annotation>
          <documentation>
            network ports of the buildenvironment that are forwarded to the
            host machine
          </documentation>
        </annotation>
      </element>
      <element name="pkgversionlist" type="rfs:string" minOccurs="0" maxOccurs="1">
        <annotation>
          <documentation>
            create /etc/elbe_pkglist on the target RFS. It includes all packages
            that include files that are used in the target. The list also
            contains the versions of the used packages.
          </documentation>
        </annotation>
      </element>
      <element name="pkg-list" type="rfs:pkg-list" minOccurs="0" maxOccurs="1">
        <annotation>
          <documentation>
            additional packages that are only installed into the
            build environment; not into the target root filesystem.
          </documentation>
        </annotation>
      </element>
    </sequence>
    <attribute ref="xml:base"/>
  </complexType>

  <complexType name="memory">
    <annotation>
      <documentation>
        Helper around memory_restriction to allow XML base attribute
      </documentation>
    </annotation>
    <simpleContent>
      <extension base="rfs:memory_restriction">
	<attribute ref="xml:base"/>
      </extension>
    </simpleContent>
  </complexType>
  
  <simpleType name="memory_restriction">
    <annotation>
      <documentation>
        at least 128 MB of memory are needed to run the debian-installer
      </documentation>
    </annotation>
    <restriction base="integer">
      <minInclusive value="128" />
    </restriction>
  </simpleType>
  
  <complexType name="NIC">
     <annotation>
       <documentation>
         describes a virtual network interface
       </documentation>
     </annotation>
    <sequence>
      <element name="model" type="rfs:string" minOccurs="0" maxOccurs="1">
        <annotation>
          <documentation>
            hardware emulation of the network interface; e.g. "e1000"
          </documentation>
        </annotation>
      </element>
      <element name="MAC" type="rfs:string" minOccurs="0" maxOccurs="1">
        <annotation>
          <documentation>
             mac address of the virtual network interface
          </documentation>
        </annotation>
      </element>
    </sequence>
    <attribute ref="xml:base"/>
  </complexType>

  <complexType name="fw_proto">
    <annotation>
      <documentation>
        Helper around fw_proto_restriction to allow XML base attribute
      </documentation>
    </annotation>
    <simpleContent>
      <extension base="rfs:fw_proto_restriction">
	<attribute ref="xml:base"/>
      </extension>
    </simpleContent>
  </complexType>
  
  <simpleType name="fw_proto_restriction">
    <annotation>
      <documentation>
         only tcp and udp are allowed protocols for forwarding
      </documentation>
    </annotation>
    <restriction base="string">
      <enumeration value="tcp" />
      <enumeration value="udp" />
    </restriction>
  </simpleType>

  <complexType name="forward">
    <annotation>
      <documentation>
         forward a network port from the build environment to the host machine
      </documentation>
    </annotation>
    <sequence>
      <element name="proto" type="rfs:fw_proto" minOccurs="1" maxOccurs="1">
        <annotation>
          <documentation>
            network protocol to forward either "udp" or "tcp"
          </documentation>
        </annotation>
      </element>
      <element name="buildenv" type="integer" minOccurs="1" maxOccurs="1">
        <annotation>
          <documentation>
            port on the buildenvironment, e.g. "22" for ssh
          </documentation>
        </annotation>
      </element>
      <element name="host" type="integer" minOccurs="1" maxOccurs="1">
        <annotation>
          <documentation>
            port on the host machine, e.g. "10022"
          </documentation>
        </annotation>
      </element>
    </sequence>
    <attribute ref="xml:base"/>
  </complexType>

  <complexType name="portforwarding" >
    <annotation>
      <documentation>
         forward network ports from the build environment to the host machine
      </documentation>
    </annotation>
    <sequence>
      <element name="forward" type="rfs:forward" minOccurs="1" maxOccurs="unbounded">
        <annotation>
          <documentation>
            describes a single port forward
          </documentation>
        </annotation>
      </element>
    </sequence>
    <attribute ref="xml:base"/>
  </complexType>

  <complexType name="target">
    <annotation>
      <documentation>
         configuration of the target rootfilesystem
      </documentation>
    </annotation>
    <sequence>
      <element name="hostname" type="rfs:string" minOccurs="1" maxOccurs="1">
        <annotation>
          <documentation>
            hostname of the system
          </documentation>
        </annotation>
      </element>
      <element name="domain" type="rfs:string" minOccurs="1" maxOccurs="1">
        <annotation>
          <documentation>
            domainname of the network the target system is part of
          </documentation>
        </annotation>
      </element>
      <element name="passwd" type="rfs:string" minOccurs="1" maxOccurs="1">
        <annotation>
          <documentation>
            root password
          </documentation>
        </annotation>
      </element>
      <element name="console" type="rfs:string" minOccurs="1" maxOccurs="1">
        <annotation>
          <documentation>
            serial console for getty
          </documentation>
        </annotation>
      </element>
      <element name="package" type="rfs:package" minOccurs="0" maxOccurs="1">
        <annotation>
          <documentation>
            package rootfilesystem as a tarball, cpio or a squashfs image
          </documentation>
        </annotation>
      </element>
      <element name="images" type="rfs:images" minOccurs="0" maxOccurs="1">
        <annotation>
          <documentation>
            generate (flashable) images of the rootfilesystem
          </documentation>
        </annotation>
      </element>
      <element name="fstab" type="rfs:fstab" minOccurs="0" maxOccurs="1">
        <annotation>
          <documentation>
            specify which resources should be mounted
          </documentation>
        </annotation>
      </element>
<<<<<<< HEAD
      <element name="tighten" type="rfs:empty" minOccurs="0">
=======
      <element name="tighten" type="rfs:string" minOccurs="0">
>>>>>>> 272ba314
        <annotation>
          <documentation>
            don't install any dependencies; just the content of the given debian
            packages
          </documentation>
        </annotation>
      </element>
<<<<<<< HEAD
      <element name="diet" type="rfs:empty" minOccurs="0">
=======
      <element name="diet" type="rfs:string" minOccurs="0">
>>>>>>> 272ba314
        <annotation>
          <documentation>
            use reverse dependencies of the given debian packages to determine
            the rootfilesystem content; this is useful to get rid of dpkg/apt.
          </documentation>
        </annotation>
      </element>
<<<<<<< HEAD
      <element name="setsel" type="rfs:empty" minOccurs="0">
=======
      <element name="setsel" type="rfs:string" minOccurs="0">
>>>>>>> 272ba314
        <annotation>
          <documentation>
            Elbe uses +dpkg --set-selections+ to install packages in the target.
            The rootfs still needs dpkg, and all dependencies need to be
            specified in the pkg-list.
            The target will contain all postinst generated scripts.
          </documentation>
        </annotation>
      </element>
<<<<<<< HEAD
      <element name="norecommend" type="rfs:empty" minOccurs="0">
=======
      <element name="norecommend" type="rfs:string" minOccurs="0">
>>>>>>> 272ba314
        <annotation>
          <documentation>
            Turn off the installation of recommended Packages.
          </documentation>
        </annotation>
      </element>
      <element name="finetuning" type="rfs:finetuning" minOccurs="0">
        <annotation>
          <documentation>
            apply the given commands to the target rootfilesystem
          </documentation>
        </annotation>
      </element>
      <element name="pbuilder" type="rfs:pbuilder" minOccurs="0" maxOccurs="1">
        <annotation>
          <documentation>
            build and optionaly install debianized sources
          </documentation>
        </annotation>
      </element>
      <element name="pkg-list" type="rfs:pkg-list">
        <annotation>
          <documentation>
            install the given packages into the rootfilesystem
          </documentation>
        </annotation>
      </element>
      <element name="pkg-blacklist" type="rfs:blacklist" minOccurs="0" maxOccurs="1">
        <annotation>
          <documentation>
            avoid installation of packages into sysroot or target
          </documentation>
        </annotation>
      </element>
    </sequence>
    <attribute ref="xml:base"/>
  </complexType>

  <complexType name="ubi_type">
    <annotation>
      <documentation>
        Helper around ubi_type_restriction to allow XML base attribute
      </documentation>
    </annotation>
    <simpleContent>
      <extension base="rfs:ubi_type_restriction">
	<attribute ref="xml:base"/>
      </extension>
    </simpleContent>
  </complexType>
  
  <simpleType name="ubi_type_restriction">
    <annotation>
      <documentation>
        a ubi volume can be either static or dynamic
      </documentation>
    </annotation>
    <restriction base="string">
      <enumeration value="static" />
      <enumeration value="dynamic" />
    </restriction>
  </simpleType>

  <complexType name="ubi">
    <annotation>
      <documentation>
        describes a ubi volume
      </documentation>
    </annotation>
    <sequence>
      <element name="type" type="rfs:ubi_type" minOccurs="1" maxOccurs="1">
        <annotation>
          <documentation>
            type of the ubi volume; either "static" or "dynamic"
          </documentation>
        </annotation>
      </element>
      <element name="label" type="rfs:string" minOccurs="1" maxOccurs="1">
        <annotation>
          <documentation>
            human readable name of the ubi volume (also used for mount by label)
          </documentation>
        </annotation>
      </element>
      <element name="id" type="integer" minOccurs="1" maxOccurs="1">
        <annotation>
          <documentation>
            id of the ubi volume
          </documentation>
        </annotation>
      </element>
      <element name="size" type="rfs:part_size" minOccurs="1" maxOccurs="1">
        <annotation>
          <documentation>
            size of the ubi volume
          </documentation>
        </annotation>
      </element>
      <element name="binary" type="rfs:string" minOccurs="0" maxOccurs="1">
        <annotation>
          <documentation>
            path and filename of a binary image which will be used as a source
            for this volume; this can be used for example to store the linux
            kernel in a static ubi volume
          </documentation>
        </annotation>
      </element>
      <element name="empty" type="rfs:string" minOccurs="0" maxOccurs="1">
        <annotation>
          <documentation>
           if binary is used or a label was given that is also available in
           the fstab this tag can be used to force the creation of an empty
           ubi volume.
          </documentation>
        </annotation>
      </element>
    </sequence>
    <attribute ref="xml:base"/>
  </complexType>

  <complexType name="ubivg">
    <annotation>
      <documentation>
        container for all ubi volumes of a mtd device
      </documentation>
    </annotation>
    <sequence>
      <element name="label" type="rfs:string" minOccurs="1" maxOccurs="1">
        <annotation>
          <documentation>
             human readable name; used to generate filename for the flashable
             image file
          </documentation>
        </annotation>
      </element>
      <element name="miniosize" type="rfs:string" minOccurs="1" maxOccurs="1">
        <annotation>
          <documentation>
             flash parameter minimal i/o size
          </documentation>
        </annotation>
      </element>
      <element name="maxlogicaleraseblockcount" type="rfs:string" minOccurs="1" maxOccurs="1">
        <annotation>
          <documentation>
             flash parameter maximum logical erase block count
          </documentation>
        </annotation>
      </element>
      <element name="logicaleraseblocksize" type="rfs:string" minOccurs="1" maxOccurs="1">
        <annotation>
          <documentation>
             flash parameter logical erase block size
          </documentation>
        </annotation>
      </element>
      <element name="physicaleraseblocksize" type="rfs:string" minOccurs="1" maxOccurs="1">
        <annotation>
          <documentation>
             flash parameter physical erase block size
          </documentation>
        </annotation>
      </element>
      <element name="subpagesize" type="rfs:string" minOccurs="0" maxOccurs="1">
        <annotation>
          <documentation>
             flash parameter subpagesize
          </documentation>
        </annotation>
      </element>
      <sequence>
        <element name="ubi" type="rfs:ubi" minOccurs="1" maxOccurs="unbounded">
          <annotation>
            <documentation>
               list of ubi volumes
            </documentation>
          </annotation>
        </element>
      </sequence>
    </sequence>
    <attribute ref="xml:base"/>
  </complexType>

  <complexType name="mtd">
    <annotation>
      <documentation>
         describes a mtd device
      </documentation>
    </annotation>
    <sequence>
      <element name="name" type="rfs:string" minOccurs="1" maxOccurs="1">
        <annotation>
          <documentation>
             human readable name of the mtd device
          </documentation>
        </annotation>
      </element>
      <element name="nr" type="integer" minOccurs="1" maxOccurs="1">
        <annotation>
          <documentation>
             number of the mtd device
          </documentation>
        </annotation>
      </element>
      <element name="size" type="rfs:part_size" minOccurs="1" maxOccurs="1">
        <annotation>
          <documentation>
             size of the mtd device
          </documentation>
        </annotation>
      </element>
      <element name="binary" type="rfs:string" minOccurs="0" maxOccurs="1">
        <annotation>
          <documentation>
            path and filename of a binary image which will be used as a source
            for this mtd device; this can be used for example to store the
            bootloader in the beginning of the flash (mtd0)
          </documentation>
        </annotation>
      </element>
      <element name="ubivg" type="rfs:ubivg" minOccurs="0" maxOccurs="1">
        <annotation>
          <documentation>
             if the mtd will be used to store ubi volumes, this container is
             used to define them
          </documentation>
        </annotation>
      </element>
    </sequence>
    <attribute ref="xml:base"/>
  </complexType>

  <complexType name="gpthd">
    <annotation>
      <documentation>
         describes a harddisk
      </documentation>
    </annotation>
    <sequence>
      <element name="name" type="rfs:string" minOccurs="1" maxOccurs="1">
        <annotation>
          <documentation>
            human readable name of the harddisk, this will be used as name for
            the image file
          </documentation>
        </annotation>
      </element>
      <element name="size" type="rfs:part_size" minOccurs="1" maxOccurs="1">
        <annotation>
          <documentation>
            size of the harddisk
          </documentation>
        </annotation>
      </element>
      <element name="grub-install" type="rfs:string" minOccurs="0" maxOccurs="1">
        <annotation>
          <documentation>
            human readable name of the harddisk, this will be used as name for
            the image file
          </documentation>
        </annotation>
      </element>
      <element name="partition" type="rfs:partition" minOccurs="0" maxOccurs="128">
        <annotation>
          <documentation>
            Partition Entries of this harddisk
          </documentation>
        </annotation>
      </element>
    </sequence>
    <attribute ref="xml:base"/>
  </complexType>

  <complexType name="binaryblob">
    <annotation>
      <documentation>
        a binary that is dd'ed to the specified offset
      </documentation>
    </annotation>
    <simpleContent>
      <extension base="rfs:string">
        <attribute name="offset" type="int" use="optional">
          <annotation>
            <documentation>
              byteoffset from the beginning of the image
            </documentation>
          </annotation>
        </attribute>
        <attribute name="blocksize" type="int" use="optional">
          <annotation>
            <documentation>
              blocksize in bytes for the bytewise copy (default 1)
            </documentation>
          </annotation>
        </attribute>
      </extension>
    </simpleContent>
  </complexType>

  <complexType name="msdoshd">
    <annotation>
      <documentation>
         describes a harddisk
      </documentation>
    </annotation>
    <sequence>
      <element name="name" type="rfs:string" minOccurs="1" maxOccurs="1">
        <annotation>
          <documentation>
            human readable name of the harddisk, this will be used as name for
            the image file
          </documentation>
        </annotation>
      </element>
      <element name="size" type="rfs:part_size" minOccurs="1" maxOccurs="1">
        <annotation>
          <documentation>
            size of the harddisk
          </documentation>
        </annotation>
      </element>
      <element name="grub-install" type="rfs:string" minOccurs="0" maxOccurs="1">
        <annotation>
          <documentation>
            human readable name of the harddisk, this will be used as name for
            the image file
          </documentation>
        </annotation>
      </element>
      <element name="binary" type="rfs:binaryblob" minOccurs="0">
        <annotation>
          <documentation>
            binary blob that is dd'ed to the specified offset
          </documentation>
        </annotation>
      </element>
      <element name="partition" type="rfs:partition" minOccurs="0" maxOccurs="4">
        <annotation>
          <documentation>
            Partition Entries of this harddisk (max: 4)
          </documentation>
        </annotation>
      </element>
      <element name="extended" type="rfs:extended" minOccurs="0" maxOccurs="1">
        <annotation>
          <documentation>
            Extended Partition Entries of this harddisk (max: 1)
          </documentation>
        </annotation>
      </element>
      <element name="partition" type="rfs:partition" minOccurs="0" maxOccurs="3">
        <annotation>
          <documentation>
            Partition Entries of this harddisk (max: 3)
          </documentation>
        </annotation>
      </element>
    </sequence>
    <attribute ref="xml:base"/>
  </complexType>

  <complexType name="images">
    <annotation>
      <documentation>
         container for all storage devices of the target
      </documentation>
    </annotation>
    <sequence>
      <element name="mtd" type="rfs:mtd" minOccurs="0" maxOccurs="unbounded">
        <annotation>
          <documentation>
            container for all mtd devices of the target
          </documentation>
        </annotation>
      </element>
      <element name="msdoshd" type="rfs:msdoshd" minOccurs="0" maxOccurs="unbounded">
        <annotation>
          <documentation>
            container for Harddisks with msdos Partitionlabel.
          </documentation>
        </annotation>
      </element>
      <element name="gpthd" type="rfs:gpthd" minOccurs="0" maxOccurs="unbounded">
        <annotation>
          <documentation>
            container for Harddisks with GPT Partitionlabel
          </documentation>
        </annotation>
      </element>
      <element name="passno" type="rfs:string" minOccurs="0" maxOccurs="1">
        <annotation>
          <documentation>
            passno order for fsck
          </documentation>
        </annotation>
      </element>
    </sequence>
    <attribute ref="xml:base"/>
  </complexType>

  <complexType name="fs">
    <annotation>
      <documentation>
         description of a linux filesystem
      </documentation>
    </annotation>
    <sequence>
      <element name="type" type="rfs:fs_type" minOccurs="1" maxOccurs="1">
        <annotation>
          <documentation>
            filesystemtype, e.g. "ext3", "ubifs", ...
          </documentation>
        </annotation>
      </element>
      <element name="mkfs" type="rfs:string" minOccurs="0" maxOccurs="1">
        <annotation>
          <documentation>
            options passed to the mkfs command
          </documentation>
        </annotation>
      </element>
      <element name="tune2fs" type="rfs:string" minOccurs="0" maxOccurs="1">
        <annotation>
          <documentation>
            options passed to the tune2fs command
          </documentation>
        </annotation>
      </element>
      <element name="passno" type="rfs:string" minOccurs="0" maxOccurs="1">
        <annotation>
          <documentation>
            passno order for fsck
          </documentation>
        </annotation>
      </element>
    </sequence>
    <attribute ref="xml:base"/>
  </complexType>

  <complexType name="bylabel">
    <annotation>
      <documentation>
         mount storage by the label of the partition or volume
      </documentation>
    </annotation>
    <sequence>
      <element name="label" type="rfs:string" minOccurs="1" maxOccurs="1">
        <annotation>
          <documentation>
            label of the partition/volume to mount
          </documentation>
        </annotation>
      </element>
      <element name="mountpoint" type="rfs:string" minOccurs="1" maxOccurs="1">
        <annotation>
          <documentation>
            path in the rootfilesystem where the partition/volume is mounted
          </documentation>
        </annotation>
      </element>
      <element name="fs" type="rfs:fs" minOccurs="1" maxOccurs="1">
        <annotation>
          <documentation>
            filesystem of the partition/volume to mount
          </documentation>
        </annotation>
      </element>
      <element name="options" type="rfs:string" minOccurs="0" maxOccurs="1">
        <annotation>
          <documentation>
            options passed to the mount command
          </documentation>
        </annotation>
      </element>
      <element name="nofstab" type="rfs:empty" minOccurs="0" maxOccurs="1">
        <annotation>
          <documentation>
		  This mountpoint shall not be inserted into fstab.
		  Useful for redundant filesystems, where two entries
		  with identical mountpoint would end up in the fstab.
          </documentation>
        </annotation>
      </element>
    </sequence>
    <attribute ref="xml:base"/>
  </complexType>

  <complexType name="bydev">
    <annotation>
      <documentation>
         mount virtual filesystems or other storage devices device-node
      </documentation>
    </annotation>
    <sequence>
      <element name="source" type="rfs:string" minOccurs="1" maxOccurs="1">
        <annotation>
          <documentation>
            either a device-node or "none" for virtual filesystems
          </documentation>
        </annotation>
      </element>
      <element name="mountpoint" type="rfs:string" minOccurs="1" maxOccurs="1">
        <annotation>
          <documentation>
            path in the rootfilesystem where the device or virtual filesystem
            is mounted
          </documentation>
        </annotation>
      </element>
      <element name="fs" type="rfs:fs" minOccurs="1" maxOccurs="1">
        <annotation>
          <documentation>
            filesystem of the device or the virtual filesystem name
          </documentation>
        </annotation>
      </element>
      <element name="options" type="rfs:string" minOccurs="0" maxOccurs="1">
        <annotation>
          <documentation>
            options passed to the mount command
          </documentation>
        </annotation>
      </element>
    </sequence>
    <attribute ref="xml:base"/>
  </complexType>

  <complexType name="fstab">
    <annotation>
      <documentation>
         container for mounts
      </documentation>
    </annotation>
    <sequence>
      <element name="bylabel" type="rfs:bylabel" minOccurs="0" maxOccurs="unbounded">
        <annotation>
          <documentation>
            describes a mount by a volume or partition label
          </documentation>
        </annotation>
      </element>
      <element name="bydev" type="rfs:bydev" minOccurs="0" maxOccurs="unbounded">
        <annotation>
          <documentation>
            describes a mount based on a device node or a mount of a virtual
            filesystem like debugfs or tmpfs
          </documentation>
        </annotation>
      </element>
    </sequence>
    <attribute ref="xml:base"/>
  </complexType>

  <complexType name="package">
    <annotation>
      <documentation>
         list of packages, each contains the hole rootfilesystem
      </documentation>
    </annotation>
    <sequence>
      <element name="tar" type="rfs:tar" minOccurs="0">
        <annotation>
          <documentation>
             tar package of the rootfilesystem
          </documentation>
        </annotation>
      </element>
      <element name="cpio" type="rfs:cpio" minOccurs="0">
        <annotation>
          <documentation>
             cpio package of the rootfilesystem
          </documentation>
        </annotation>
      </element>
      <element name="squashfs" type="rfs:squashfs" minOccurs="0">
        <annotation>
          <documentation>
             squashfs image of the rootfilesystem
          </documentation>
        </annotation>
      </element>
    </sequence>
    <attribute ref="xml:base"/>
  </complexType>

  <complexType name="tar">
    <annotation>
      <documentation>
         describes a tar package
      </documentation>
    </annotation>
    <sequence>
      <element name="name" type="rfs:string" minOccurs="0">
        <annotation>
          <documentation>
             filename of the tar package
          </documentation>
        </annotation>
      </element>
      <element name="options" type="rfs:string" minOccurs="0">
        <annotation>
          <documentation>
             options passed to the tar command
          </documentation>
        </annotation>
      </element>
    </sequence>
    <attribute ref="xml:base"/>
  </complexType>

  <complexType name="cpio">
    <annotation>
      <documentation>
         describes a cpio package
      </documentation>
    </annotation>
    <sequence>
      <element name="name" type="rfs:string" minOccurs="0">
        <annotation>
          <documentation>
             filename of the cpio package 
          </documentation>
        </annotation>
      </element>
    </sequence>
    <attribute ref="xml:base"/>
  </complexType>

  <complexType name="squashfs">
    <annotation>
      <documentation>
         describes a squashfs image
      </documentation>
    </annotation>
    <sequence>
      <element name="name" type="rfs:string" minOccurs="0">
        <annotation>
          <documentation>
             filename of the squashfs image
          </documentation>
        </annotation>
      </element>
    </sequence>
    <attribute ref="xml:base"/>
  </complexType>

  <complexType name="partition">
    <annotation>
      <documentation>
         describes a partition of a harddisk
      </documentation>
    </annotation>
    <sequence>
      <element name="size" type="rfs:part_size">
        <annotation>
          <documentation>
             size of the partition
          </documentation>
        </annotation>
      </element>
      <element name="label" type="rfs:string" minOccurs="1">
        <annotation>
          <documentation>
             human readable label of the partition used for mount by label and
             as filename for the flashable image
          </documentation>
        </annotation>
      </element>
      <element name="bootable" type="rfs:string" minOccurs="0">
        <annotation>
          <documentation>
             Whether this partition is marked bootable.
          </documentation>
        </annotation>
      </element>
      <element name="biosgrub" type="rfs:string" minOccurs="0">
        <annotation>
          <documentation>
             Whether this partition is marked as biosgrub partition.
          </documentation>
        </annotation>
      </element>
    </sequence>
    <attribute ref="xml:base"/>
  </complexType>

  <complexType name="extended">
    <annotation>
      <documentation>
         describes a extended partition of a harddisk
      </documentation>
    </annotation>
    <sequence>
      <element name="size" type="rfs:part_size">
        <annotation>
          <documentation>
             size of the partition
          </documentation>
        </annotation>
      </element>
      <element name="logical" type="rfs:partition" minOccurs="0" maxOccurs="unbounded">
        <annotation>
          <documentation>
             logical partition of this extended partition
          </documentation>
        </annotation>
      </element>
    </sequence>
    <attribute ref="xml:base"/>
  </complexType>

  <complexType name="part_size">
    <annotation>
      <documentation>
        Helper around part_size_restriction to allow XML base attribute
      </documentation>
    </annotation>
    <simpleContent>
      <extension base="rfs:part_size_restriction">
	<attribute ref="xml:base"/>
      </extension>
    </simpleContent>
  </complexType>
  
  <simpleType name="part_size_restriction">
    <annotation>
      <documentation>
         format of the partition size
      </documentation>
    </annotation>
    <restriction base="string">
      <pattern value="(\d+(k|M|G|kB|MB|GB|kiB|MiB|GiB)?|remain)" />
    </restriction>
  </simpleType>

  <complexType name="part_nr">
    <annotation>
      <documentation>
        Helper around part_nr_restriction to allow XML base attribute
      </documentation>
    </annotation>
    <simpleContent>
      <extension base="rfs:part_nr_restriction">
	<attribute ref="xml:base"/>
      </extension>
    </simpleContent>
  </complexType>
  
  <simpleType name="part_nr_restriction">
    <annotation>
      <documentation>
         allow maximum 4 primary partitions
      </documentation>
    </annotation>
    <restriction base="integer">
      <minInclusive value="1" />
      <maxInclusive value="4" />
    </restriction>
  </simpleType>

  <complexType name="part_type">
    <annotation>
      <documentation>
        Helper around part_type_restriction to allow XML base attribute
      </documentation>
    </annotation>
    <simpleContent>
      <extension base="rfs:part_type_restriction">
	<attribute ref="xml:base"/>
      </extension>
    </simpleContent>
  </complexType>
  
  <simpleType name="part_type_restriction">
    <annotation>
      <documentation>
         list of supported partition types
      </documentation>
    </annotation>
    <restriction base="string">
      <enumeration value="linux" />
      <enumeration value="swap" />
    </restriction>
  </simpleType>

  <complexType name="fs_type">
    <annotation>
      <documentation>
        Helper around fs_type_restriction to allow XML base attribute
      </documentation>
    </annotation>
    <simpleContent>
      <extension base="rfs:fs_type_restriction">
	<attribute ref="xml:base"/>
      </extension>
    </simpleContent>
  </complexType>
  
  <simpleType name="fs_type_restriction">
    <annotation>
      <documentation>
         list of supported filesystems
      </documentation>
    </annotation>
    <restriction base="string">
      <enumeration value="ext2" />
      <enumeration value="ext3" />
      <enumeration value="ext4" />
      <enumeration value="xfs" />
      <enumeration value="ubifs" />
      <enumeration value="tmpfs" />
      <enumeration value="debugfs" />
      <enumeration value="configfs" />
      <enumeration value="devpts" />
      <enumeration value="proc" />
      <enumeration value="sysfs" />
      <enumeration value="vfat" />
      <enumeration value="btrfs" />
    </restriction>
  </simpleType>

  <complexType name="finetuning">
    <annotation>
      <documentation>
         container for finetuning commands; these commands are executed in the
         root of the target filesystem after the target filesystem was created
      </documentation>
    </annotation>
    <sequence>
      <group ref="rfs:action" minOccurs="0" maxOccurs="unbounded" />
    </sequence>
    <attribute ref="xml:base"/>
  </complexType>

  <group name="action">
    <annotation>
      <documentation>
        definition of finetuning commands
      </documentation>
    </annotation>
    <choice>
      <element name="addgroup" type="rfs:string" minOccurs="0">
        <annotation>
          <documentation>
            add a group by name
          </documentation>
        </annotation>
      </element>
      <element name="adduser" type="rfs:adduser" minOccurs="0">
        <annotation>
          <documentation>
            add a user account by login name
          </documentation>
        </annotation>
      </element>
<<<<<<< HEAD
      <element name="rm" type="rfs:rm" minOccurs="0">
=======
      <element name="rm" type="rfs:string" minOccurs="0">
>>>>>>> 272ba314
        <annotation>
          <documentation>
            remove a file or directory (recursive)
          </documentation>
        </annotation>
      </element>
      <element name="cp" type="rfs:cpmv" minOccurs="0">
        <annotation>
          <documentation>
            copy a file or directory (recursive)
          </documentation>
        </annotation>
      </element>
      <element name="ln" type="rfs:cpmv" minOccurs="0">
        <annotation>
          <documentation>
            create a symbolic link
          </documentation>
        </annotation>
      </element>
      <element name="buildenv_cp" type="rfs:cpmv" minOccurs="0">
        <annotation>
          <documentation>
            copy a file or directory (recursive)
          </documentation>
        </annotation>
      </element>
      <element name="b2t_cp" type="rfs:cpmv" minOccurs="0">
        <annotation>
          <documentation>
            copy a file or directory (recursive)
          </documentation>
        </annotation>
      </element>
      <element name="t2b_cp" type="rfs:cpmv" minOccurs="0">
        <annotation>
          <documentation>
            copy a file or directory (recursive)
          </documentation>
        </annotation>
      </element>
      <element name="mv" type="rfs:cpmv" minOccurs="0">
        <annotation>
          <documentation>
            move a file or directory
          </documentation>
        </annotation>
      </element>
      <element name="buildenv_mv" type="rfs:cpmv" minOccurs="0">
        <annotation>
          <documentation>
            move a file or directory
          </documentation>
        </annotation>
      </element>
      <element name="t2p_mv" type="rfs:cpmv" minOccurs="0">
        <annotation>
          <documentation>
            move a file from the target to the project directory
          </documentation>
        </annotation>
      </element>
      <element name="mkdir" type="rfs:string" minOccurs="0">
        <annotation>
          <documentation>
            create a directory
          </documentation>
        </annotation>
      </element>
      <element name="buildenv_mkdir" type="rfs:string" minOccurs="0">
        <annotation>
          <documentation>
            create a directory
          </documentation>
        </annotation>
      </element>
      <element name="mknod" type="rfs:mknod" minOccurs="0">
        <annotation>
          <documentation>
            move a file or directory
          </documentation>
        </annotation>
      </element>
      <element name="purge" type="rfs:string" minOccurs="0">
        <annotation>
          <documentation>
            purge a debian package out of the rootfilesystem
          </documentation>
        </annotation>
      </element>
      <element name="raw_cmd" type="rfs:string" minOccurs="0">
        <annotation>
          <documentation>
            execute the defined command
          </documentation>
        </annotation>
      </element>
      <element name="command" type="rfs:string" minOccurs="0">
        <annotation>
          <documentation>
            execute the defined command in /bin/sh
          </documentation>
        </annotation>
      </element>
      <element name="buildenv_command" type="rfs:string" minOccurs="0">
        <annotation>
          <documentation>
            execute the defined command
          </documentation>
        </annotation>
      </element>
      <element name="updated" type="rfs:string" minOccurs="0">
        <annotation>
          <documentation>
            include the base debian repository in the target rfs to enable
            downgrades via elbe-updated
          </documentation>
        </annotation>
      </element>
    </choice>
  </group>

  <complexType name="adduser">
    <annotation>
      <documentation>
        describes an additional user account, the following parameters are
        available: 'shell' - the login shell for the user, 'passwd' - the
        password for the user and 'groups' - a comma separated list of groups
        the user is member of. The value of the tag describes the login name
        for the account.
      </documentation>
    </annotation>
    <simpleContent>
      <extension base="rfs:string">
        <attribute name="shell" type="string" use="required" />
        <attribute name="passwd" type="string" use="required" />
        <attribute name="groups" type="string" use="optional" />
      </extension>
    </simpleContent>
  </complexType>

  <complexType name="cpmv">
    <annotation>
      <documentation>
        describes a copy or move of an element in the rootfilesystem
      </documentation>
    </annotation>
    <simpleContent>
      <extension base="rfs:string">
        <attribute name="path" type="string" use="required" />
      </extension>
    </simpleContent>
  </complexType>

  <complexType name="rm">
    <annotation>
      <documentation>
	      describes a removal of a pattern from the rootfilesystem.
	      Including an exclude pattern
      </documentation>
    </annotation>
    <simpleContent>
      <extension base="string">
        <attribute name="exclude" type="string" use="optional" />
      </extension>
    </simpleContent>
  </complexType>

  <complexType name="mknod">
    <annotation>
      <documentation>
        describes a mknod operaition in finetuning
      </documentation>
    </annotation>
    <simpleContent>
      <extension base="rfs:string">
        <attribute name="opts" type="string" use="required" />
      </extension>
    </simpleContent>
  </complexType>

  <complexType name="git_src">
    <annotation>
      <documentation>
        URI of the git repository, e.g. "git://myhost/myrepo.git"
      </documentation>
    </annotation>
    <simpleContent>
      <extension base="rfs:string">
        <attribute name="revision" type="string" use="optional" />
      </extension>
    </simpleContent>
  </complexType>

  <complexType name="svn_src">
    <annotation>
      <documentation>
        URI of the svn repository, e.g. "svn://myhost/myrepo/tags/my_tag"
      </documentation>
    </annotation>
    <simpleContent>
      <extension base="rfs:string">
        <attribute name="revision" type="string" use="optional" />
      </extension>
    </simpleContent>
  </complexType>

  <complexType name="pkg">
    <annotation>
      <documentation>
        describes a debian binary package
      </documentation>
    </annotation>
    <simpleContent>
      <extension base="rfs:string">
        <attribute name="pin" type="string" use="optional">
          <annotation>
            <documentation>
              prefer the defined version of the debian package
            </documentation>
          </annotation>
        </attribute>
        <attribute name="version" type="string" use="optional">
          <annotation>
            <documentation>
              version of the package
            </documentation>
          </annotation>
        </attribute>
        <attribute name="auto" type="boolean" use="optional">
          <annotation>
            <documentation>
              installed automatically as a dependency
            </documentation>
          </annotation>
        </attribute>
        <attribute name="md5" type="string" use="optional">
          <annotation>
            <documentation>
              md5 sum of the package.
            </documentation>
          </annotation>
        </attribute>
      </extension>
    </simpleContent>
  </complexType>

  <complexType name="pbuilder">
    <annotation>
      <documentation>
        reference to debian source packages
      </documentation>
    </annotation>
    <sequence>
      <element name="git" type="rfs:git_src" minOccurs="0" maxOccurs="unbounded">
        <annotation>
          <documentation>
            reference to a git tree hosting a debian source package. The source
            will be build with a pbuilder before the image generation. Use the
            'install' attribute to specify which binary packages should be
            installed in the target image.
          </documentation>
        </annotation>
      </element>
      <element name="svn" type="rfs:svn_src" minOccurs="0" maxOccurs="unbounded">
        <annotation>
          <documentation>
            reference to a svn repository hosting a debian source package. The
            source will be build with a pbuilder before the image generation.
            Use the 'install' attribute to specify which binary packages should
            be installed in the target image.
          </documentation>
        </annotation>
      </element>
    </sequence>
    <attribute ref="xml:base"/>
  </complexType>

  <complexType name="pkg-list">
    <annotation>
      <documentation>
        container of debian packages
      </documentation>
    </annotation>
    <sequence>
      <element name="pkg" type="rfs:pkg" minOccurs="0" maxOccurs="unbounded">
        <annotation>
          <documentation>
            reference to a binary debian package which will be installed from
            the given mirrors into the target rootfilesystem.
          </documentation>
        </annotation>
      </element>
    </sequence>
    <attribute ref="xml:base"/>
  </complexType>

  <complexType name="blacklist">
    <annotation>
      <documentation>
        blacklists of debian packages
      </documentation>
    </annotation>
    <sequence>
        <element name="sysroot" type="rfs:pkg-list" minOccurs="0" maxOccurs="unbounded">
          <annotation>
            <documentation>
              avoid installing the specified packages into the sysroot
            </documentation>
          </annotation>
        </element>
    </sequence>
    <attribute ref="xml:base"/>
  </complexType>

  <complexType name="fullpkg-list">
    <annotation>
      <documentation>
        List of packages to be validated against the installed list.
      </documentation>
    </annotation>
    <sequence>
      <element name="pkg" type="rfs:pkg" minOccurs="0" maxOccurs="unbounded">
        <annotation>
          <documentation>
            Reference to a binary debian package which is supposed to be installed.
          </documentation>
        </annotation>
      </element>
    </sequence>
    <attribute ref="xml:base"/>
  </complexType>

  <complexType name="conf">
    <annotation>
      <documentation>
        describes a preseeding entry
      </documentation>
    </annotation>
    <simpleContent>
      <extension base="rfs:string">
        <attribute name="owner" type="string" use="required">
          <annotation>
            <documentation>
              owner package of the config entry
            </documentation>
          </annotation>
        </attribute>
        <attribute name="key" type="string" use="required">
          <annotation>
            <documentation>
              key name of the entry
            </documentation>
          </annotation>
        </attribute>
        <attribute name="type" type="string" use="required">
          <annotation>
            <documentation>
              type of the config entry
            </documentation>
          </annotation>
        </attribute>
        <attribute name="value" type="string" use="required">
          <annotation>
            <documentation>
              value of the config entry
            </documentation>
          </annotation>
        </attribute>
      </extension>
    </simpleContent>
  </complexType>

  <complexType name="preseed">
    <annotation>
      <documentation>
        container of config entries
      </documentation>
    </annotation>
    <sequence>
      <element name="conf" type="rfs:conf" minOccurs="0" maxOccurs="unbounded">
        <annotation>
          <documentation>
            A config entry
          </documentation>
        </annotation>
      </element>
    </sequence>
    <attribute ref="xml:base"/>
  </complexType>

<<<<<<< HEAD
  <complexType name="empty">
    <annotation>
      <documentation>
        This element just acts like a flag. It might be there, or not.
      </documentation>
    </annotation>
  </complexType>
=======
  <complexType name="string">
    <annotation>
      <documentation>
        E.L.B.E. standard string. Allow XML base attribute.
      </documentation>
    </annotation>
    <simpleContent>
      <extension base="string">
	<attribute ref="xml:base"/>
      </extension>
    </simpleContent>
  </complexType>

>>>>>>> 272ba314
</schema><|MERGE_RESOLUTION|>--- conflicted
+++ resolved
@@ -765,11 +765,7 @@
           </documentation>
         </annotation>
       </element>
-<<<<<<< HEAD
-      <element name="tighten" type="rfs:empty" minOccurs="0">
-=======
       <element name="tighten" type="rfs:string" minOccurs="0">
->>>>>>> 272ba314
         <annotation>
           <documentation>
             don't install any dependencies; just the content of the given debian
@@ -777,11 +773,7 @@
           </documentation>
         </annotation>
       </element>
-<<<<<<< HEAD
-      <element name="diet" type="rfs:empty" minOccurs="0">
-=======
       <element name="diet" type="rfs:string" minOccurs="0">
->>>>>>> 272ba314
         <annotation>
           <documentation>
             use reverse dependencies of the given debian packages to determine
@@ -789,11 +781,7 @@
           </documentation>
         </annotation>
       </element>
-<<<<<<< HEAD
-      <element name="setsel" type="rfs:empty" minOccurs="0">
-=======
       <element name="setsel" type="rfs:string" minOccurs="0">
->>>>>>> 272ba314
         <annotation>
           <documentation>
             Elbe uses +dpkg --set-selections+ to install packages in the target.
@@ -803,11 +791,7 @@
           </documentation>
         </annotation>
       </element>
-<<<<<<< HEAD
-      <element name="norecommend" type="rfs:empty" minOccurs="0">
-=======
       <element name="norecommend" type="rfs:string" minOccurs="0">
->>>>>>> 272ba314
         <annotation>
           <documentation>
             Turn off the installation of recommended Packages.
@@ -854,11 +838,11 @@
     </annotation>
     <simpleContent>
       <extension base="rfs:ubi_type_restriction">
-	<attribute ref="xml:base"/>
+        <attribute ref="xml:base"/>
       </extension>
     </simpleContent>
   </complexType>
-  
+
   <simpleType name="ubi_type_restriction">
     <annotation>
       <documentation>
@@ -1663,11 +1647,7 @@
           </documentation>
         </annotation>
       </element>
-<<<<<<< HEAD
-      <element name="rm" type="rfs:rm" minOccurs="0">
-=======
       <element name="rm" type="rfs:string" minOccurs="0">
->>>>>>> 272ba314
         <annotation>
           <documentation>
             remove a file or directory (recursive)
@@ -2059,7 +2039,6 @@
     <attribute ref="xml:base"/>
   </complexType>
 
-<<<<<<< HEAD
   <complexType name="empty">
     <annotation>
       <documentation>
@@ -2067,7 +2046,7 @@
       </documentation>
     </annotation>
   </complexType>
-=======
+
   <complexType name="string">
     <annotation>
       <documentation>
@@ -2076,10 +2055,9 @@
     </annotation>
     <simpleContent>
       <extension base="string">
-	<attribute ref="xml:base"/>
+         <attribute ref="xml:base"/>
       </extension>
     </simpleContent>
   </complexType>
 
->>>>>>> 272ba314
 </schema>