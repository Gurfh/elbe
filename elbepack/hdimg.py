--- conflicted
+++ resolved
@@ -15,13 +15,8 @@
 import _ped
 
 from elbepack.fstab import fstabentry, mountpoint_dict
-<<<<<<< HEAD
-from elbepack.asciidoclog import CommandError
 from elbepack.filesystem import Filesystem, size_to_int
-=======
-from elbepack.filesystem import size_to_int
 from elbepack.shellhelper import do, CommandError, chroot
->>>>>>> ecff15c9
 
 
 def mkfs_mtd(mtd, fslabel, target):
@@ -150,18 +145,9 @@
 
 
 class grubinstaller_base(object):
-<<<<<<< HEAD
-    def __init__(self, outf, fw_type=None):
-        self.outf = outf
+    def __init__(self, fw_type=None):
         self.fs = mountpoint_dict()
         self.fw_type = fw_type if fw_type else []
-=======
-    def __init__(self, fw_type=None):
-        self.root = None
-        self.boot = None
-        self.boot_efi = None
-        self.fw_type = fw_type
->>>>>>> ecff15c9
 
     def add_fs_entry(self, entry):
         self.fs[entry.mountpoint] = entry
@@ -179,48 +165,20 @@
         imagemnt = os.path.join(target, "imagemnt")
         imagemntfs = Filesystem(imagemnt)
         try:
-<<<<<<< HEAD
-            self.outf.do('cp -a /dev/loop0 /dev/poop0')
-
-            self.outf.do('losetup /dev/poop0 "%s"' % self.fs['/'].filename)
-            self.outf.do('kpartx -as /dev/poop0')
+            do('cp -a /dev/loop0 /dev/poop0')
+
+            do('losetup /dev/poop0 "%s"' % self.fs['/'].filename)
+            do('kpartx -as /dev/poop0')
 
             for entry in self.fs.depthlist():
-                self.outf.do(
-                    'mount /dev/mapper/poop0p%d %s' %
-                    (entry.partnum, imagemntfs.fname(entry.mountpoint)))
-
-            self.outf.do(
-                "mount --bind /dev %s" %
-                imagemntfs.fname("dev"))
-            self.outf.do(
-                "mount --bind /proc %s" %
-                imagemntfs.fname("proc"))
-            self.outf.do(
-                "mount --bind /sys %s" %
-                imagemntfs.fname("sys"))
-
-            self.outf.do('mkdir -p "%s"' % imagemntfs.fname("boot/grub"))
-=======
-            do('cp -a /dev/loop0 /dev/poop0')
-            do('losetup /dev/poop0 "%s"' % self.root.filename)
-            do('kpartx -as /dev/poop0')
-            do('mount /dev/mapper/poop0p%d %s' %
-               (self.root.partnum, imagemnt))
-
-            if self.boot:
                 do('mount /dev/mapper/poop0p%d %s' %
-                   (self.boot.partnum, os.path.join(imagemnt, "boot")))
-
-            if self.boot_efi:
-                do('mount /dev/mapper/poop0p%d %s' %
-                   (self.boot_efi.partnum, os.path.join(imagemnt, "boot/efi")))
-
-            do("mount --bind /dev %s" % os.path.join(imagemnt, "dev"))
-            do("mount --bind /proc %s" % os.path.join(imagemnt, "proc"))
-            do("mount --bind /sys %s" % os.path.join(imagemnt, "sys"))
-            do('mkdir -p "%s"' % os.path.join(imagemnt, "boot/grub"))
->>>>>>> ecff15c9
+                   (entry.partnum, imagemntfs.fname(entry.mountpoint)))
+
+            do("mount --bind /dev %s" % imagemntfs.fname("dev"))
+            do("mount --bind /proc %s" % imagemntfs.fname("proc"))
+            do("mount --bind /sys %s" % imagemntfs.fname("sys"))
+
+            do('mkdir -p "%s"' % imagemntfs.fname("boot/grub"))
 
             devmap = open(imagemntfs.fname("boot/grub/device.map"), "w")
             devmap.write("(hd0) /dev/poop0\n")
@@ -229,136 +187,38 @@
             chroot(imagemnt, "update-initramfs -u -k all")
             chroot(imagemnt, "update-grub2")
 
-<<<<<<< HEAD
             if "efi" in self.fw_type:
                 grub_tgt = next(t for t in self.fw_type if t.endswith("-efi"))
-                self.outf.do(
-                    "chroot %s grub-install --target=%s --removable "
-                    "--no-floppy /dev/poop0" %
-                    (imagemnt, grub_tgt))
+                do("chroot %s grub-install --target=%s --removable "
+                   "--no-floppy /dev/poop0" %
+                   (imagemnt, grub_tgt))
             if "shimfix" in self.fw_type:
                 # grub-install is heavily dependent on the running system having
                 # a BIOS or EFI.  The initvm is BIOS-based, so fix the resulting
                 # shim installation.
-                self.outf.do("chroot %s  /bin/bash -c '"
-                             "cp -r /boot/efi/EFI/BOOT /boot/efi/EFI/debian && "
-                             "cd /usr/lib/shim && f=( shim*.efi.signed ) && cp "
-                             "${f[0]} /boot/efi/EFI/debian/${f[0]%%.signed}'"  %
-                             imagemnt)
+                do("chroot %s  /bin/bash -c '"
+                   "cp -r /boot/efi/EFI/BOOT /boot/efi/EFI/debian && "
+                   "cd /usr/lib/shim && f=( shim*.efi.signed ) && cp "
+                   "${f[0]} /boot/efi/EFI/debian/${f[0]%%.signed}'"  %
+                   imagemnt)
             if not self.fw_type or "bios" in self.fw_type:
-                self.outf.do(
-                    "chroot %s grub-install --no-floppy /dev/poop0" %
-                    (imagemnt))
+                do("chroot %s grub-install --no-floppy /dev/poop0" %
+                   (imagemnt))
 
         finally:
             os.unlink(imagemntfs.fname("boot/grub/device.map"))
-            self.outf.do(
-                "umount %s" % imagemntfs.fname("dev"),
-                allow_fail=True)
-            self.outf.do(
-                "umount %s" % imagemntfs.fname("proc"),
-                allow_fail=True)
-            self.outf.do(
-                "umount %s" % imagemntfs.fname("sys"),
-                allow_fail=True)
+            do("umount %s" % imagemntfs.fname("dev"), allow_fail=True)
+            do("umount %s" % imagemntfs.fname("proc"), allow_fail=True)
+            do("umount %s" % imagemntfs.fname("sys"), allow_fail=True)
 
             for entry in reversed(self.fs.depthlist()):
-                self.outf.do(
-                    'umount /dev/mapper/poop0p%d' %
-                    entry.partnum, allow_fail=True)
-=======
-            if self.fw_type == "efi" or self.fw_type == "hybrid":
-                chroot(imagemnt, "grub-install --target=x86_64-efi --removable "
-                       "--no-floppy /dev/poop0")
-
-            if self.fw_type == "hybrid" or self.fw_type is None:
-                # when we are in hybrid mode, install grub also into MBR
-                chroot(imagemnt, "grub-install --no-floppy /dev/poop0")
-
-        finally:
-            os.unlink(os.path.join(imagemnt, "boot/grub/device.map"))
-
-            do("umount %s" % os.path.join(imagemnt, "dev"), allow_fail=True)
-            do("umount %s" % os.path.join(imagemnt, "proc"), allow_fail=True)
-            do("umount %s" % os.path.join(imagemnt, "sys"), allow_fail=True)
-
-            if self.boot_efi:
-                do('umount /dev/mapper/poop0p%d' %
-                   self.boot_efi.partnum, allow_fail=True)
-
-            if self.boot:
-                do('umount /dev/mapper/poop0p%d' %
-                   self.boot.partnum, allow_fail=True)
-
-            do('umount /dev/mapper/poop0p%d' % self.root.partnum,
-               allow_fail=True)
->>>>>>> ecff15c9
+                do('umount /dev/mapper/poop0p%d' % entry.partnum,
+                   allow_fail=True)
 
             do('kpartx -d /dev/poop0', allow_fail=True)
             do("losetup -d /dev/poop0", allow_fail=True)
 
 
-<<<<<<< HEAD
-=======
-class grubinstaller199(grubinstaller_base):
-
-    def install(self, target):
-        if not self.root:
-            return
-
-        imagemnt = os.path.join(target, "imagemnt")
-        try:
-            do('cp -a /dev/loop0 /dev/poop0')
-            do('cp -a /dev/loop1 /dev/poop1')
-            do('cp -a /dev/loop2 /dev/poop2')
-
-            do('losetup /dev/poop0 "%s"' % self.root.filename)
-            self.root.losetup("poop1")
-            do('mount /dev/poop1 %s' % imagemnt)
-
-            if self.boot:
-                self.boot.losetup("poop2")
-                do('mount /dev/poop2 %s' %
-                             (os.path.join(imagemnt, "boot")))
-
-            devmap = open(os.path.join(imagemnt, "boot/grub/device.map"), "w")
-            devmap.write("(hd0) /dev/poop0\n")
-            devmap.write("(hd0,%s) /dev/poop1\n" % self.root.number)
-            if self.boot:
-                devmap.write("(hd0,%s) /dev/poop2\n" % self.boot.number)
-
-            devmap.close()
-
-            do("mount --bind /dev %s" % os.path.join(imagemnt, "dev"))
-            do("mount --bind /proc %s" % os.path.join(imagemnt, "proc"))
-            do("mount --bind /sys %s" % os.path.join(imagemnt, "sys"))
-            chroot(imagemnt, "update-initramfs -u -k all")
-            chroot(imagemnt, "update-grub2")
-            chroot(imagemnt, "grub-install --no-floppy /dev/loop0")
-
-        finally:
-            os.unlink(os.path.join(imagemnt, "boot/grub/device.map"))
-
-            do("umount -l %s" % os.path.join(imagemnt, "dev"),
-               allow_fail=True)
-
-            do("umount -l %s" % os.path.join(imagemnt, "proc"),
-               allow_fail=True)
-
-            do("umount -l %s" % os.path.join(imagemnt, "sys"),
-               allow_fail=True)
-
-            do("losetup -d /dev/poop0", allow_fail=True)
-
-            if self.boot:
-                do('umount /dev/poop2', allow_fail=True)
-                do('losetup -d /dev/poop2', allow_fail=True)
-
-            do('umount /dev/poop1', allow_fail=True)
-            do('losetup -d /dev/poop1', allow_fail=True)
-
-
->>>>>>> ecff15c9
 class simple_fstype(object):
     def __init__(self, typ):
         self.type = typ
@@ -415,26 +275,7 @@
 
     grub.add_fs_entry(entry)
 
-<<<<<<< HEAD
-    entry.losetup(outf, "loop0")
-    outf.do(
-        'mkfs.%s %s %s /dev/loop0' %
-        (entry.fstype,
-         entry.mkfsopt,
-         entry.get_label_opt()))
-
-    outf.do('mount /dev/loop0 %s' % os.path.join(target, "imagemnt"))
-    outf.do(
-        'cp -a "%s/." "%s/"' %
-        (os.path.join(
-            target, "filesystems", entry.id), os.path.join(
-            target, "imagemnt")), allow_fail=True)
-    entry.tuning("/dev/loop0")
-    outf.do('umount /dev/loop0')
-    outf.do('losetup -d /dev/loop0')
-=======
     entry.losetup("loop0")
-
     do('mkfs.%s %s %s /dev/loop0' %
        (entry.fstype,
         entry.mkfsopt,
@@ -445,9 +286,9 @@
        (os.path.join(target, "filesystems", entry.id),
         os.path.join(target, "imagemnt")),
        allow_fail=True)
+    entry.tuning("/dev/loop0")
     do('umount /dev/loop0')
     do('losetup -d /dev/loop0')
->>>>>>> ecff15c9
 
     return ppart
 
@@ -504,19 +345,8 @@
     else:
         disk = parted.freshDisk(imag, "msdos")
 
-<<<<<<< HEAD
     if grub_version == 202:
-        grub = grubinstaller202(outf, grub_fw_type)
-=======
-    if grub_version == 199:
-        grub = grubinstaller199()
-    elif grub_version == 202 and grub_fw_type == "efi":
-        grub = grubinstaller202("efi")
-    elif grub_version == 202 and grub_fw_type == "hybrid":
-        grub = grubinstaller202("hybrid")
-    elif grub_version == 202:
-        grub = grubinstaller202()
->>>>>>> ecff15c9
+        grub = grubinstaller202(grub_fw_type)
     else:
         grub = grubinstaller_base()
 
