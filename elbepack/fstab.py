# ELBE - Debian Based Embedded Rootfilesystem Builder
# Copyright (c) 2013-2014, 2017 Manuel Traut <manut@linutronix.de>
# Copyright (c) 2014, 2017 Torben Hohn <torben.hohn@linutronix.de>
# Copyright (c) 2015 Matthias Buehler <matthias.buehler@de>
#
# SPDX-License-Identifier: GPL-3.0-or-later

import os

<<<<<<< HEAD
from elbepack.shellhelper import system
=======
from elbepack.shellhelper import do

>>>>>>> ecff15c9

def get_mtdnum(xml, label):
    tgt = xml.node("target")
    if not tgt.has("images"):
        raise Exception("No images tag in target")

    for i in tgt.node("images"):
        if i.tag != "mtd":
            continue

        if not i.has("ubivg"):
            continue

        for v in i.node("ubivg"):
            if v.tag != "ubi":
                continue

            if v.text("label") == label:
                return i.text("nr")

    raise Exception("No ubi volume with label " + label + " found")


def get_devicelabel(xml, node):
    if node.text("fs/type") == "ubifs":
        return "ubi%s:%s" % (get_mtdnum(xml, node.text("label")),
                              node.text("label"))

    return "LABEL=" + node.text("label")


class mountpoint_dict (dict):
    def __init__(self):
        dict.__init__(self)
        self.id_count = 0

    def register(self, fstab_entry):
        mp = fstab_entry.mountpoint

        if mp in self:
            fstab_entry.id = self[mp].id
        else:
            fstab_entry.id = str(self.id_count)
            self[mp] = fstab_entry
            self.id_count += 1

    @staticmethod
    def mountdepth(mp):
        depth = 0

        while True:
            mp, t = os.path.split(mp)
            if t == '':
                return depth
            depth += 1

    def depthlist(self):
        mplist = sorted(self.keys(), key=mountpoint_dict.mountdepth)

        return [self[x] for x in mplist]


class fstabentry(object):

    # pylint: disable=too-many-instance-attributes

    def __init__(self, xml, entry, fsid=0):
        if entry.has("source"):
            self.source = entry.text("source")
        else:
            self.source = get_devicelabel(xml, entry)

        if entry.has("label"):
            self.label = entry.text("label")

        self.mountpoint = entry.text("mountpoint")
        self.options = entry.text("options", default="defaults")
        if entry.has("fs"):
            self.fstype = entry.text("fs/type")
            self.mkfsopt = entry.text("fs/mkfs", default="")
            self.passno = entry.text("fs/passno", default="0")
            self.tune = entry.text("fs/tune2fs", default=None)

        # These attributes are filled later
        # using set_geometry()
        self.size = 0
        self.offset = 0
        self.filename = ''
        self.partnum = 0
        self.number = ''

        self.id = str(fsid)

    def get_str(self):
        return "%s %s %s %s 0 %s\n" % (self.source, self.mountpoint,
                                       self.fstype, self.options, self.passno)

    def mountdepth(self):
        h = self.mountpoint
        depth = 0

        while True:
            h, t = os.path.split(h)
            if t == '':
                return depth
            depth += 1

    def get_label_opt(self):
        if self.fstype == "ext4":
            return "-L " + self.label
        if self.fstype == "ext2":
            return "-L " + self.label
        if self.fstype == "ext3":
            return "-L " + self.label
        if self.fstype == "vfat":
            return "-n " + self.label
        if self.fstype == "xfs":
            return "-L " + self.label
        if self.fstype == "btrfs":
            return "-L " + self.label

        return ""

    def set_geometry(self, ppart, disk):
        sector_size = 512
        self.offset = ppart.geometry.start * sector_size
        self.size = ppart.getLength() * sector_size
        self.filename = disk.device.path
        self.partnum = ppart.number
        self.number = '{}{}'.format(disk.type, ppart.number)

<<<<<<< HEAD
    def losetup(self, outf, loopdev):
        outf.do('losetup -o%d --sizelimit %d /dev/%s "%s"' %
                (self.offset, self.size, loopdev, self.filename))

    def tuning(self, loopdev):
        if self.tune:
            system('tune2fs "%s" %s' % (self.tune, loopdev))
=======
    def losetup(self, loopdev):
        do('losetup -o%d --sizelimit %d /dev/%s "%s"' %
           (self.offset, self.size, loopdev, self.filename))
>>>>>>> ecff15c9
<|MERGE_RESOLUTION|>--- conflicted
+++ resolved
@@ -7,12 +7,8 @@
 
 import os
 
-<<<<<<< HEAD
-from elbepack.shellhelper import system
-=======
 from elbepack.shellhelper import do
 
->>>>>>> ecff15c9
 
 def get_mtdnum(xml, label):
     tgt = xml.node("target")
@@ -144,16 +140,10 @@
         self.partnum = ppart.number
         self.number = '{}{}'.format(disk.type, ppart.number)
 
-<<<<<<< HEAD
-    def losetup(self, outf, loopdev):
-        outf.do('losetup -o%d --sizelimit %d /dev/%s "%s"' %
-                (self.offset, self.size, loopdev, self.filename))
+    def losetup(self, loopdev):
+        do('losetup -o%d --sizelimit %d /dev/%s "%s"' %
+           (self.offset, self.size, loopdev, self.filename))
 
     def tuning(self, loopdev):
         if self.tune:
-            system('tune2fs "%s" %s' % (self.tune, loopdev))
-=======
-    def losetup(self, loopdev):
-        do('losetup -o%d --sizelimit %d /dev/%s "%s"' %
-           (self.offset, self.size, loopdev, self.filename))
->>>>>>> ecff15c9
+            do('tune2fs "%s" %s' % (self.tune, loopdev))