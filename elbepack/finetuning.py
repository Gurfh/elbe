# ELBE - Debian Based Embedded Rootfilesystem Builder
# Copyright (c) 2014-2017 Torben Hohn <torben.hohn@linutronix.de>
# Copyright (c) 2014-2017 Manuel Traut <manut@linutronix.de>
# Copyright (c) 2017 Philipp Arras <philipp.arras@linutronix.de>
# Copyright (c) 2017 Kurt Kanzenbach <kurt@linutronix.de>
#
# SPDX-License-Identifier: GPL-3.0-or-later

from __future__ import print_function

import os
<<<<<<< HEAD
import errno
import base64
=======
import logging
>>>>>>> ecff15c9

from shutil import rmtree
from gpg import core
from gpg.constants import PROTOCOL_OpenPGP
from apt.package import FetchError

from elbepack.repomanager import UpdateRepo
from elbepack.rpcaptcache import get_rpcaptcache
from elbepack.shellhelper import CommandError
from elbepack.filesystem import ImgMountFilesystem
from elbepack.packers import default_packer, packers
from elbepack.egpg import unlock_key
<<<<<<< HEAD
from elbepack.junit import TestSuite, TestException
=======
from elbepack.shellhelper import chroot, do, get_command_out
>>>>>>> ecff15c9


class FinetuningException(Exception):
    pass


class FinetuningAction(object):

    actiondict = {}

    @classmethod
    def register(cls, tag, register=True):
        def _register(action):
            action.tag = tag
            if register is True:
                cls.actiondict[tag] = action
            return action
        return _register

    def __new__(cls, node):
        if node.tag not in cls.actiondict:
            raise FinetuningException("Invalid finetuning action %s" % node.tag)
        action = cls.actiondict[node.tag]
        return object.__new__(action)

    def __init__(self, node):
        self.node = node

    def execute(self, _buildenv, _target):
        raise NotImplementedError('execute() not implemented')

    def execute_prj(self, buildenv, target, _builddir):
        self.execute(buildenv, target)


@FinetuningAction.register('image_finetuning', False)
class ImageFinetuningAction(FinetuningAction):

    def __init__(self, node):
        FinetuningAction.__init__(self, node)

    def execute(self, _buildenv, _target):
        raise NotImplementedError("<%s> may only be "
                                  "used in <image-finetuning>" % self.tag)

    def execute_img(self, _buildenv, _target, _builddir, _loop_dev):
        raise NotImplementedError('execute_img() not implemented')


@FinetuningAction.register('rm')
class RmAction(FinetuningAction):

    def __init__(self, node):
        FinetuningAction.__init__(self, node)

    def execute(self, _buildenv, target):
        files = target.glob(self.node.et.text)

        if 'exclude' in self.node.et.attrib:
            exclude = self.node.et.attrib['exclude'].split(' ')
        else:
            exclude = []

        for f in files:
            if os.path.basename(f) in exclude:
                continue

            do("rm -rvf '%s'" % f)


@FinetuningAction.register('mkdir')
class MkdirAction(FinetuningAction):

    def __init__(self, node):
        FinetuningAction.__init__(self, node)

    def execute(self, _buildenv, target):
        do("mkdir -p %s" % target.fname(self.node.et.text))


@FinetuningAction.register('mknod')
class MknodAction(FinetuningAction):

    def __init__(self, node):
        FinetuningAction.__init__(self, node)

    def execute(self, _buildenv, target):
        cmd = "mknod %s %s" % (target.fname(self.node.et.text),
                               self.node.et.attrib['opts'])
        do(cmd)

@FinetuningAction.register('buildenv_mkdir')
class BuildenvMkdirAction(FinetuningAction):

    def __init__(self, node):
        FinetuningAction.__init__(self, node)

    def execute(self, buildenv, _target):
        do("mkdir -p %s" % buildenv.rfs.fname(self.node.et.text))


@FinetuningAction.register('cp')
class CpAction(FinetuningAction):

    def __init__(self, node):
        FinetuningAction.__init__(self, node)

    def execute(self, _buildenv, target):
        src = target.glob(self.node.et.attrib['path'])
        cmd = "cp -av %s {}".format(target.fname(self.node.et.text))
        for f in src:
            do(cmd % f)


@FinetuningAction.register('buildenv_cp')
class BuildenvCpAction(FinetuningAction):

    def __init__(self, node):
        FinetuningAction.__init__(self, node)

    def execute(self, buildenv, _target):
        src = buildenv.glob(self.node.et.attrib['path'])
        cmd = "cp -av %s {}".format(buildenv.rfs.fname(self.node.et.text))
        for f in src:
            do(cmd % f)


@FinetuningAction.register('b2t_cp')
class B2TCpAction(FinetuningAction):

    def __init__(self, node):
        FinetuningAction.__init__(self, node)

    def execute(self, buildenv, target):
        src = buildenv.rfs.glob(self.node.et.attrib['path'])
        cmd = "cp -av %s {}".format(target.fname(self.node.et.text))
        for f in src:
            do(cmd % f)


@FinetuningAction.register('t2b_cp')
class T2BCpAction(FinetuningAction):

    def __init__(self, node):
        FinetuningAction.__init__(self, node)

    def execute(self, buildenv, target):
        src = target.glob(self.node.et.attrib['path'])
        cmd = "cp -av %s {}".format(buildenv.rfs.fname(self.node.et.text))
        for f in src:
            do(cmd % f)

@FinetuningAction.register('t2p_mv')
class T2PMvAction(FinetuningAction):

    def __init__(self, node):
        FinetuningAction.__init__(self, node)

    def execute(self, _buildenv, target):
        if self.node.et.text[0] == '/':
            dest = self.node.et.text[1:]
        else:
            dest = self.node.et.text
        dest = os.path.join('..', dest)

        src = target.glob(self.node.et.attrib['path'])
        cmd = "mv -v %s {}".format(dest)
        for f in src:
            do(cmd % f)


@FinetuningAction.register('mv')
class MvAction(FinetuningAction):

    def __init__(self, node):
        FinetuningAction.__init__(self, node)

    def execute(self, _buildenv, target):
        src = target.glob(self.node.et.attrib['path'])
        cmd = "mv -v %s {}".format(target.fname(self.node.et.text))
        for f in src:
            do(cmd % f)


@FinetuningAction.register('ln')
class LnAction(FinetuningAction):

    def __init__(self, node):
        FinetuningAction.__init__(self, node)

<<<<<<< HEAD
    def execute(self, log, _buildenv, target):
        target_name = self.node.et.attrib['path']
        link_name = self.node.et.text
        with target.protect({link_name}):
            log.chroot(
                target.path, """/bin/sh -c 'ln -sf %s "%s"' """ %
                (target_name, link_name))
=======
    def execute(self, _buildenv, target):
        with target:
            cmd = """/bin/sh -c 'ln -s %s "%s"' """ % (self.node.et.attrib['path'],
                                                       self.node.et.text)
            chroot(target.path, cmd)

FinetuningAction.register(LnAction)
>>>>>>> ecff15c9


@FinetuningAction.register('buildenv_mv')
class BuildenvMvAction(FinetuningAction):

    def __init__(self, node):
        FinetuningAction.__init__(self, node)

    def execute(self, buildenv, _target):
        src = buildenv.rfs.glob(self.node.et.attrib['path'])
        cmd = "mv -v %s {}".format(buildenv.rfs.fname(self.node.et.text))
        for f in src:
<<<<<<< HEAD
            log.do("mv -v " + f + " " + buildenv.rfs.fname(self.node.et.text))

@FinetuningAction.register('adduser')
=======
            do(cmd % f)

FinetuningAction.register(BuildenvMvAction)


>>>>>>> ecff15c9
class AddUserAction(FinetuningAction):

    def __init__(self, node):
        FinetuningAction.__init__(self, node)

    def execute(self, _buildenv, target):
        with target:
            att = self.node.et.attrib
            options = ""
            if 'groups' in att:
                options += '-G "%s" ' % att['groups']
            if 'shell' in att:
                options += '-s "%s" ' % att['shell']
            if 'uid' in att:
                options += '-u "%s" ' % att['uid']
            if 'gid' in att:
                options += '-g "%s" ' % att['gid']
            if 'home' in att:
                options += '-d "%s" ' % att['home']
            if 'system' in att and att['system'] == 'true':
                options += '-r'
            if 'create_home' in att and att['create_home'] == 'false':
                options += '-M '
            else:
                options += '-m '
            if 'create_group' in att and att['create_group'] == 'false':
                options += '-N '
            else:
                options += '-U '

            cmd =  '/usr/sbin/useradd %s "%s"' % (options,
                                                  self.node.et.text)
            chroot(target.path, cmd)

            if 'passwd' in att:
                cmd = "passwd %s" % self.node.et.text
                stdin = "%s\n%s\n" % (att["passwd"], att["passwd"])
                chroot(target.path, cmd, stdin=stdin)


@FinetuningAction.register('addgroup')
class AddGroupAction(FinetuningAction):

    def __init__(self, node):
        FinetuningAction.__init__(self, node)

    def execute(self, _buildenv, target):
        with target:
            att = self.node.et.attrib
            # we use -f always
            options = "-f "
            if 'gid' in att:
                options += '-g "%s" ' % att['gid']
            if 'system' in att and att['system'] == 'True':
                options += '-r'
            cmd = '/usr/sbin/groupadd %s "%s"' % (options,
                                                  self.node.et.text)
            chroot(target.path, cmd)


@FinetuningAction.register('file')
class AddFileAction(FinetuningAction):

    def __init__(self, node):
        FinetuningAction.__init__(self, node)

    @staticmethod
    def decode(text, encoding):
        if encoding == "plain":
            msg = "\n".join([line.lstrip(" \t") for line in text.splitlines()[1:-1]])
        elif encoding == "raw":
            msg = "\n".join(text.splitlines()[1:-1])
        elif encoding == "base64":
            msg = base64.standard_b64decode(text)
        else:
            raise FinetuningException("Invalid encoding %s" % encoding)
        return msg

    def execute(self, log, _buildenv, target):

        att = self.node.et.attrib
        dst = att["dst"]
        content = self.node.et.text
        encoding = "plain"
        owner = None
        group = None
        mode = None

        if "encoding" in att:
            encoding = att["encoding"]
        if "owner" in att:
            owner = att["owner"]
        if "group" in att:
            group = att["group"]
        if "mode" in att:
            mode  = att["mode"]

        try:
            target.mkdir_p(os.path.dirname(dst))
        except OSError as E:
            if E.errno is not errno.EEXIST:
                raise

        content = AddFileAction.decode(content, encoding)

        if "append" in att and att["append"] == "true":
            target.append_file(dst, content)
        else:
            target.write_file(dst, None, content)

        if owner is not None:
            log.chroot(target.path, 'chown "%s" "%s"' % (owner, dst))

        if group is not None:
            log.chroot(target.path, 'chgrp "%s" "%s"' % (group, dst))

        if mode is not None:
            log.chroot(target.path, 'chmod "%s" "%s"' % (mode, dst))


@FinetuningAction.register('raw_cmd')
class RawCmdAction(FinetuningAction):

    def __init__(self, node):
        FinetuningAction.__init__(self, node)

    def execute(self, _buildenv, target):
        with target:
            chroot(target.path, self.node.et.text)


@FinetuningAction.register('command')
class CmdAction(FinetuningAction):

    def __init__(self, node):
        FinetuningAction.__init__(self, node)

    def execute(self, _buildenv, target):
        with target:
            chroot(target.path, "/bin/sh", stdin=self.node.et.text)


@FinetuningAction.register('buildenv_command')
class BuildenvCmdAction(FinetuningAction):

    def __init__(self, node):
        FinetuningAction.__init__(self, node)

    def execute(self, buildenv, _target):
        with buildenv:
            chroot(buildenv.path, "/bin/sh", stdin=self.node.et.text)


@FinetuningAction.register('purge')
class PurgeAction(FinetuningAction):

    def __init__(self, node):
        FinetuningAction.__init__(self, node)

    def execute(self, _buildenv, target):
        with target:
            chroot(target.path, "dpkg --purge %s" % (self.node.et.text))


@FinetuningAction.register('updated')
class UpdatedAction(FinetuningAction):

    def __init__(self, node):
        FinetuningAction.__init__(self, node)

    def execute(self, buildenv, target):

        # pylint: disable=too-many-locals

        if self.node.et.text:
            fp = self.node.et.text

            logging.info("transfert gpg key to target: %s", fp)

            gpgdata = core.Data()
            ctx = core.Context()
            ctx.set_engine_info(PROTOCOL_OpenPGP,
                                None,
                                '/var/cache/elbe/gnupg')
            ctx.set_armor(True)
            unlock_key(fp)
            ctx.op_export(fp, 0, gpgdata)
            gpgdata.seek(0, os.SEEK_SET)
            key = gpgdata.read()

            logging.info(str(key))
            with open((target.path + '/pub.key'), 'wb') as tkey:
                tkey.write(key)

            target.mkdir_p("/var/cache/elbe/gnupg", mode=0o700)
            with target:
                env_add = {'GNUPGHOME': target.path + "/var/cache/elbe/gnupg"}
                cmd = "gpg --import %s%s" % (target.path, "/pub.key")
                do(cmd, env_add=env_add)

        logging.info("generate base repo")

        arch = target.xml.text("project/arch", key="arch")

        buildenv.rfs.mkdir_p('/tmp/pkgs')
        with buildenv:
            cache = get_rpcaptcache(buildenv.rfs, arch)

            pkglist = cache.get_installed_pkgs()
            for pkg in pkglist:
                try:
                    cache.download_binary(
                        pkg.name, '/tmp/pkgs', pkg.installed_version)
                except ValueError:
                    logging.exception("No package %s-%s",
                                      pkg.name, pkg.installed_version)
                except FetchError:
                    logging.exception("Package %s-%s could not be downloaded",
                                      pkg.name, pkg.installed_version)
                except TypeError:
                    logging.exception("Package %s-%s missing name or version",
                                      pkg.name, pkg.installed_version)
        r = UpdateRepo(target.xml,
                       target.path + '/var/cache/elbe/repos/base')

        for d in buildenv.rfs.glob('tmp/pkgs/*.deb'):
            r.includedeb(d, 'main')
        r.finalize()

        slist = target.path + '/etc/apt/sources.list.d/base.list'
        slist_txt = 'deb [trusted=yes] file:///var/cache/elbe/repos/base '
        slist_txt += target.xml.text("/project/suite")
        slist_txt += " main"

        with open(slist, 'w') as apt_source:
            apt_source.write(slist_txt)

        rmtree(buildenv.rfs.path + '/tmp/pkgs')

        # allow downgrades by default
        target.touch_file('/var/cache/elbe/.downgrade_allowed')


@FinetuningAction.register('artifact')
class ArtifactAction(FinetuningAction):

    def __init__(self, node):
        FinetuningAction.__init__(self, node)

    def execute(self, _buildenv, target):
        target.images.append('target' + self.node.et.text)

    def execute_prj(self, _buildenv, target, _builddir):
        target.images.append(self.node.et.text)


@FinetuningAction.register('rm_artifact')
class RmArtifactAction(FinetuningAction):

    def __init__(self, node):
        FinetuningAction.__init__(self, node)

    def execute(self, _buildenv, _target):
        raise NotImplementedError("<rm_artifact> may only be "
                                  "used in <project-finetuning>")

<<<<<<< HEAD
    def execute_prj(self, _log, _buildenv, target, _builddir):
        try:
            target.images.remove(self.node.et.text)
        except ValueError:
            raise FinetuningException("Artifact %s doesn't exist" %
                                      self.node.et.text)
=======
    def execute_prj(self, _buildenv, target, _builddir):
        target.images.remove(self.node.et.text)


FinetuningAction.register(ArtifactAction)
>>>>>>> ecff15c9


@FinetuningAction.register('losetup')
class LosetupAction(FinetuningAction):

    def __init__(self, node):
        FinetuningAction.__init__(self, node)

    def execute(self, _buildenv, _target):
        raise NotImplementedError("<losetup> may only be "
                                  "used in <project-finetuning>")

    def execute_prj(self, buildenv, target, builddir):
        imgname = self.node.et.attrib['img']
        imgpath = os.path.join(builddir, imgname)
        cmd = 'losetup --find --show --partscan "%s"' % imgpath

        loop_dev = get_command_out(cmd).strip()
        try:
            for i in self.node:
                action = ImageFinetuningAction(i)
                action.execute_img(buildenv, target, builddir, loop_dev)
        finally:
            cmd = 'losetup --detach "%s"' % loop_dev
            do(cmd)


@FinetuningAction.register('img_convert')
class ImgConvertAction(FinetuningAction):

    def __init__(self, node):
        FinetuningAction.__init__(self, node)

    def execute(self, _buildenv, _target):
        raise NotImplementedError("<img_convert> may only be "
                                  "used in <project-finetuning>")

    def execute_prj(self, _buildenv, target, builddir):
        src = self.node.et.text
        dst = self.node.et.attrib['dst']
        fmt = self.node.et.attrib['fmt']

        if src not in target.images:
            logging.error("Artifact '%s' does not exist.\nValid Artifcact are: %s",
                          src, ", ".join([str(i) for i in target.images]))
            raise FinetuningException("Artifact '%s' does not exist" % src)

        src_fname = os.path.join(builddir, src)
        dst_fname = os.path.join(builddir, dst)

        cmd = 'qemu-img convert -O "%s" "%s" "%s"' % (fmt,
                                                      src_fname,
                                                      dst_fname)
        do(cmd)

        target.images.append(dst)
        target.image_packers[dst] = default_packer

        if not self.node.bool_attr('keep_src'):
            target.images.remove(src)
            del target.image_packers[src]


@FinetuningAction.register('set_packer')
class SetPackerAction(FinetuningAction):

    def __init__(self, node):
        FinetuningAction.__init__(self, node)

    def execute(self, _buildenv, _target):
        raise NotImplementedError("<set_packer> may only be "
                                  "used in <project-finetuning>")

    def execute_prj(self, _buildenv, target, _builddir):
        img = self.node.et.text
        packer = self.node.et.attrib['packer']

        target.image_packers[img] = packers[packer]


@FinetuningAction.register('extract_partition')
class ExtractPartitionAction(ImageFinetuningAction):

    def __init__(self, node):
        ImageFinetuningAction.__init__(self, node)

    def execute(self, _buildenv, _target):
        raise NotImplementedError("<extract_partition> may only be "
                                  "used in <mount_drive>")

    def execute_img(self, _buildenv, target, builddir, loop_dev):
        part_nr = self.node.et.attrib['part']
        imgname = os.path.join(builddir, self.node.et.text)

        cmd = 'dd if=%sp%s of="%s"' % (loop_dev, part_nr, imgname)

        do(cmd)

        target.images.append(self.node.et.text)
        target.image_packers[self.node.et.text] = default_packer


@FinetuningAction.register('copy_from_partition')
class CopyFromPartition(ImageFinetuningAction):

    def __init__(self, node):
        ImageFinetuningAction.__init__(self, node)

    def execute(self, _buildenv, _target):
        raise NotImplementedError("<copy_from_partition> may only be "
                                  "used in <mount_drive>")

    def execute_img(self, _buildenv, target, builddir, loop_dev):
        part_nr = self.node.et.attrib['part']
        aname = self.node.et.attrib['artifact']

        img_mnt = os.path.join(builddir, 'imagemnt')
        device = "%sp%s" % (loop_dev, part_nr)

        with ImgMountFilesystem(img_mnt, device) as mnt_fs:
            fname = mnt_fs.glob(self.node.et.text)

            if not fname:
                logging.error('No file matching "%s" found',
                              self.node.et.text)
                raise FinetuningException('No File found')

            if len(fname) > 1:
                logging.info('Pattern "%s" matches %d files',
                             self.node.et.text, len(fname))
                raise FinetuningException('Patter matches too many files')

            cmd = 'cp "%s" "%s"' % (fname[0], os.path.join(builddir, aname))
            do(cmd)

            target.images.append(aname)


@FinetuningAction.register('copy_to_partition')
class CopyToPartition(ImageFinetuningAction):

    def __init__(self, node):
        ImageFinetuningAction.__init__(self, node)

    def execute(self, _buildenv, _target):
        raise NotImplementedError("<copy_to_partition> may only be "
                                  "used in <mount_drive>")

    def execute_img(self, _buildenv, _target, builddir, loop_dev):
        part_nr = self.node.et.attrib['part']
        aname = self.node.et.attrib['artifact']

        img_mnt = os.path.join(builddir, 'imagemnt')
        device = "%sp%s" % (loop_dev, part_nr)

        with ImgMountFilesystem(img_mnt, device) as mnt_fs:
            fname = mnt_fs.fname(self.node.et.text)
            cmd = 'cp "%s" "%s"' % (os.path.join(builddir, aname), fname)
            do(cmd)


@FinetuningAction.register("unit-tests")
class TestSuites(FinetuningAction):

    elbe_junit = "elbe-junit.xml"

    def execute_prj(self, log, buildenv, target, builddir):

        tss = []
        output = os.path.join(builddir, elbe_junit)
        target.images.append(elbe_junit)

        for test_suite in self.node:
            ts = TestSuite(test_suite, target)
            try:
                tss.append(ts())
            except TestException as E:
                log.printo(str(E))

        TestSuite.to_file(output, tss)

def do_finetuning(xml, buildenv, target):

    if not xml.has('target/finetuning'):
        return

    for i in xml.node('target/finetuning'):
        try:
            action = FinetuningAction(i)
            action.execute(buildenv, target)
        except KeyError:
            logging.exception("Unimplemented finetuning action '%s'",
                              i.et.tag)
        except CommandError:
            logging.exception("Finetuning Error, trying to continue anyways")
        except FinetuningException:
            logging.exception("Finetuning Error\n"
                              "Trying to continue anyways")

def do_prj_finetuning(xml, buildenv, target, builddir):

    if not xml.has('target/project-finetuning'):
        return

    for i in xml.node('target/project-finetuning'):
        try:
            action = FinetuningAction(i)
<<<<<<< HEAD
            action.execute_prj(log, buildenv, target, builddir)
        except CommandError:
            log.printo("ProjectFinetuning Error, trying to continue anyways")
        except FinetuningException as e:
            log.printo("ProjectFinetuning Error: %s" % e)
            log.printo("trying to continue anyways")
        except Exception as e:
            log.printo(str(e))
            raise
=======
            action.execute_prj(buildenv, target, builddir)
        except KeyError:
            logging.exception("Unimplemented project-finetuning action '%s'",
                              i.et.tag)
        except CommandError:
            logging.exception("ProjectFinetuning Error, trying to continue anyways")
        except FinetuningException:
            logging.exception("Finetuning Error\n"
                              "Trying to continue anyways")
>>>>>>> ecff15c9
<|MERGE_RESOLUTION|>--- conflicted
+++ resolved
@@ -9,12 +9,9 @@
 from __future__ import print_function
 
 import os
-<<<<<<< HEAD
 import errno
 import base64
-=======
 import logging
->>>>>>> ecff15c9
 
 from shutil import rmtree
 from gpg import core
@@ -27,11 +24,8 @@
 from elbepack.filesystem import ImgMountFilesystem
 from elbepack.packers import default_packer, packers
 from elbepack.egpg import unlock_key
-<<<<<<< HEAD
 from elbepack.junit import TestSuite, TestException
-=======
 from elbepack.shellhelper import chroot, do, get_command_out
->>>>>>> ecff15c9
 
 
 class FinetuningException(Exception):
@@ -222,23 +216,13 @@
     def __init__(self, node):
         FinetuningAction.__init__(self, node)
 
-<<<<<<< HEAD
-    def execute(self, log, _buildenv, target):
+    def execute(self, _buildenv, target):
         target_name = self.node.et.attrib['path']
         link_name = self.node.et.text
         with target.protect({link_name}):
-            log.chroot(
-                target.path, """/bin/sh -c 'ln -sf %s "%s"' """ %
-                (target_name, link_name))
-=======
-    def execute(self, _buildenv, target):
-        with target:
-            cmd = """/bin/sh -c 'ln -s %s "%s"' """ % (self.node.et.attrib['path'],
-                                                       self.node.et.text)
-            chroot(target.path, cmd)
-
-FinetuningAction.register(LnAction)
->>>>>>> ecff15c9
+            chroot(target.path,
+                   """/bin/sh -c 'ln -sf %s "%s"' """ %
+                   (target_name, link_name))
 
 
 @FinetuningAction.register('buildenv_mv')
@@ -251,17 +235,9 @@
         src = buildenv.rfs.glob(self.node.et.attrib['path'])
         cmd = "mv -v %s {}".format(buildenv.rfs.fname(self.node.et.text))
         for f in src:
-<<<<<<< HEAD
-            log.do("mv -v " + f + " " + buildenv.rfs.fname(self.node.et.text))
+            do(cmd % f)
 
 @FinetuningAction.register('adduser')
-=======
-            do(cmd % f)
-
-FinetuningAction.register(BuildenvMvAction)
-
-
->>>>>>> ecff15c9
 class AddUserAction(FinetuningAction):
 
     def __init__(self, node):
@@ -528,20 +504,12 @@
         raise NotImplementedError("<rm_artifact> may only be "
                                   "used in <project-finetuning>")
 
-<<<<<<< HEAD
-    def execute_prj(self, _log, _buildenv, target, _builddir):
+    def execute_prj(self, _buildenv, target, _builddir):
         try:
             target.images.remove(self.node.et.text)
         except ValueError:
             raise FinetuningException("Artifact %s doesn't exist" %
                                       self.node.et.text)
-=======
-    def execute_prj(self, _buildenv, target, _builddir):
-        target.images.remove(self.node.et.text)
-
-
-FinetuningAction.register(ArtifactAction)
->>>>>>> ecff15c9
 
 
 @FinetuningAction.register('losetup')
@@ -708,7 +676,7 @@
 
     elbe_junit = "elbe-junit.xml"
 
-    def execute_prj(self, log, buildenv, target, builddir):
+    def execute_prj(self, buildenv, target, builddir):
 
         tss = []
         output = os.path.join(builddir, elbe_junit)
@@ -719,7 +687,7 @@
             try:
                 tss.append(ts())
             except TestException as E:
-                log.printo(str(E))
+                logging.exception(str(E))
 
         TestSuite.to_file(output, tss)
 
@@ -749,17 +717,6 @@
     for i in xml.node('target/project-finetuning'):
         try:
             action = FinetuningAction(i)
-<<<<<<< HEAD
-            action.execute_prj(log, buildenv, target, builddir)
-        except CommandError:
-            log.printo("ProjectFinetuning Error, trying to continue anyways")
-        except FinetuningException as e:
-            log.printo("ProjectFinetuning Error: %s" % e)
-            log.printo("trying to continue anyways")
-        except Exception as e:
-            log.printo(str(e))
-            raise
-=======
             action.execute_prj(buildenv, target, builddir)
         except KeyError:
             logging.exception("Unimplemented project-finetuning action '%s'",
@@ -769,4 +726,6 @@
         except FinetuningException:
             logging.exception("Finetuning Error\n"
                               "Trying to continue anyways")
->>>>>>> ecff15c9
+        except Exception as e:
+            logging.exception(str(e))
+            raise